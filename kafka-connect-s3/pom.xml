<?xml version="1.0" encoding="UTF-8"?>

<!--
  ~ Copyright 2017 Confluent Inc.
  ~
  ~ Licensed under the Apache License, Version 2.0 (the "License");
  ~ you may not use this file except in compliance with the License.
  ~ You may obtain a copy of the License at
  ~
  ~ http://www.apache.org/licenses/LICENSE-2.0
  ~
  ~ Unless required by applicable law or agreed to in writing, software
  ~ distributed under the License is distributed on an "AS IS" BASIS,
  ~ WITHOUT WARRANTIES OR CONDITIONS OF ANY KIND, either express or implied.
  ~ See the License for the specific language governing permissions and
  ~ limitations under the License.
  -->
<project xmlns="http://maven.apache.org/POM/4.0.0"
         xmlns:xsi="http://www.w3.org/2001/XMLSchema-instance"
         xsi:schemaLocation="http://maven.apache.org/POM/4.0.0 http://maven.apache.org/maven-v4_0_0.xsd">

    <modelVersion>4.0.0</modelVersion>

    <parent>
        <groupId>io.confluent</groupId>
        <artifactId>kafka-connect-storage-cloud</artifactId>
<<<<<<< HEAD
        <version>3.3.0-SNAPSHOT</version>
=======
        <version>3.2.1-SNAPSHOT</version>
>>>>>>> 956da5b5
    </parent>

    <artifactId>kafka-connect-s3</artifactId>
    <packaging>jar</packaging>
    <name>kafka-connect-s3</name>

    <description>
        Kafka Connect cloud storage connector for Amazon Simple Storage Service (S3).
    </description>

    <properties>
        <aws.version>1.11.86</aws.version>
        <s3mock.version>0.1.5</s3mock.version>
    </properties>

    <repositories>
        <repository>
            <id>findify</id>
            <url>https://dl.bintray.com/findify/maven/</url>
        </repository>
    </repositories>

    <dependencyManagement>
        <dependencies>
            <dependency>
                <groupId>com.amazonaws</groupId>
                <artifactId>aws-java-sdk-bom</artifactId>
                <version>${aws.version}</version>
                <type>pom</type>
                <scope>import</scope>
            </dependency>
        </dependencies>
    </dependencyManagement>

    <dependencies>
        <dependency>
            <groupId>com.amazonaws</groupId>
            <artifactId>aws-java-sdk-s3</artifactId>
        </dependency>
        <dependency>
            <groupId>io.findify</groupId>
            <artifactId>s3mock_2.11</artifactId>
            <version>${s3mock.version}</version>
            <scope>test</scope>
        </dependency>
    </dependencies>

    <build>
        <plugins>
            <plugin>
                <groupId>org.apache.maven.plugins</groupId>
                <artifactId>maven-compiler-plugin</artifactId>
                <version>2.5.1</version>
                <inherited>true</inherited>
                <executions>
                    <execution>
                        <id>test-compile</id>
                        <phase>process-test-sources</phase>
                        <goals>
                            <goal>testCompile</goal>
                        </goals>
                        <configuration>
                            <source>1.7</source>
                            <target>1.8</target>
                        </configuration>
                    </execution>
                </executions>
            </plugin>
            <plugin>
                <artifactId>maven-assembly-plugin</artifactId>
                <version>2.5.3</version>
                <configuration>
                    <descriptors>
                        <descriptor>src/assembly/development.xml</descriptor>
                        <descriptor>src/assembly/package.xml</descriptor>
                    </descriptors>
                    <attach>false</attach>
                </configuration>
                <executions>
                    <execution>
                        <id>make-assembly</id>
                        <phase>package</phase>
                        <goals>
                            <goal>single</goal>
                        </goals>
                    </execution>
                </executions>
            </plugin>
        </plugins>

        <resources>
            <resource>
                <directory>src/main/resources</directory>
                <filtering>true</filtering>
            </resource>
        </resources>
    </build>

    <profiles>
        <profile>
            <id>standalone</id>
            <build>
                <plugins>
                    <plugin>
                        <artifactId>maven-assembly-plugin</artifactId>
                        <configuration>
                            <descriptors>
                                <descriptor>src/assembly/standalone.xml</descriptor>
                            </descriptors>
                        </configuration>
                    </plugin>
                </plugins>
            </build>
        </profile>
        <profile>
            <id>licenses-package</id>
            <build>
                <plugins>
                    <plugin>
                        <groupId>org.codehaus.mojo</groupId>
                        <artifactId>exec-maven-plugin</artifactId>
                        <version>1.2.1</version>
                        <executions>
                            <execution>
                                <id>create-licenses</id>
                                <configuration>
                                    <mainClass>io.confluent.licenses.LicenseFinder</mainClass>
                                    <arguments>
                                        <!-- Note use of development instead of package so we pick up all dependencies. -->
                                        <argument>-i
                                            ${project.build.directory}/${project.build.finalName}-package/share/java/${project.name}
                                        </argument>
                                        <argument>-o ${project.basedir}/licenses</argument>
                                        <argument>-f</argument>
                                        <argument>-h
                                            ${project.build.directory}/${project.build.finalName}-package/share/doc/${project.name}/licenses.html
                                        </argument>
                                        <argument>-l
                                            ${project.build.directory}/${project.build.finalName}-package/share/doc/${project.name}/licenses
                                        </argument>
                                        <argument>-n
                                            ${project.build.directory}/${project.build.finalName}-package/share/doc/${project.name}/notices
                                        </argument>
                                        <argument>-t ${project.name}</argument>
                                        <argument>-x licenses-${licenses.version}.jar</argument>
                                    </arguments>
                                </configuration>
                                <phase>package</phase>
                                <goals>
                                    <goal>java</goal>
                                </goals>
                            </execution>
                        </executions>
                        <configuration>
                            <includeProjectDependencies>true</includeProjectDependencies>
                            <includePluginDependencies>true</includePluginDependencies>
                            <executableDependency>
                                <groupId>io.confluent</groupId>
                                <artifactId>licenses</artifactId>
                            </executableDependency>
                        </configuration>
                        <dependencies>
                            <dependency>
                                <groupId>io.confluent</groupId>
                                <artifactId>licenses</artifactId>
                                <version>${licenses.version}</version>
                            </dependency>
                        </dependencies>
                    </plugin>
                </plugins>
            </build>
        </profile>
            <profile>
            <id>licenses-source</id>
            <build>
                <plugins>
                    <plugin>
                        <groupId>org.codehaus.mojo</groupId>
                        <artifactId>exec-maven-plugin</artifactId>
                        <version>1.2.1</version>
                        <executions>
                            <execution>
                                <id>create-licenses</id>
                                <configuration>
                                    <mainClass>io.confluent.licenses.LicenseFinder</mainClass>
                                    <arguments>
                                        <!-- Note use of development instead of package so we pick up all dependencies. -->
                                        <argument>-i
                                            ${project.build.directory}/${project.build.finalName}-development/share/java/${project.name}
                                        </argument>
                                        <argument>-o ${project.basedir}/licenses</argument>
                                        <argument>-f</argument>
                                        <argument>-h ${project.basedir}/licenses.html</argument>
                                        <argument>-l ${project.basedir}/licenses</argument>
                                        <argument>-n ${project.basedir}/notices</argument>
                                        <argument>-t ${project.name}</argument>
                                        <argument>-x licenses-${licenses.version}.jar</argument>
                                    </arguments>
                                </configuration>
                                <phase>package</phase>
                                <goals>
                                    <goal>java</goal>
                                </goals>
                            </execution>
                        </executions>
                        <configuration>
                            <includeProjectDependencies>true</includeProjectDependencies>
                            <includePluginDependencies>true</includePluginDependencies>
                            <executableDependency>
                                <groupId>io.confluent</groupId>
                                <artifactId>licenses</artifactId>
                            </executableDependency>
                        </configuration>
                        <dependencies>
                            <dependency>
                                <groupId>io.confluent</groupId>
                                <artifactId>licenses</artifactId>
                                <version>${licenses.version}</version>
                            </dependency>
                        </dependencies>
                    </plugin>
                    <plugin>
                        <artifactId>maven-clean-plugin</artifactId>
                        <version>3.0.0</version>
                        <configuration>
                            <filesets>
                                <fileset>
                                    <directory>.</directory>
                                    <includes>
                                        <include>licenses.html</include>
                                        <directory>licenses/*.*</directory>
                                        <directory>notices/*.*</directory>
                                    </includes>
                                </fileset>
                            </filesets>
                        </configuration>
                    </plugin>
                </plugins>
            </build>
        </profile>
    </profiles>
</project><|MERGE_RESOLUTION|>--- conflicted
+++ resolved
@@ -24,11 +24,7 @@
     <parent>
         <groupId>io.confluent</groupId>
         <artifactId>kafka-connect-storage-cloud</artifactId>
-<<<<<<< HEAD
         <version>3.3.0-SNAPSHOT</version>
-=======
-        <version>3.2.1-SNAPSHOT</version>
->>>>>>> 956da5b5
     </parent>
 
     <artifactId>kafka-connect-s3</artifactId>
