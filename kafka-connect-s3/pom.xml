--- conflicted
+++ resolved
@@ -21,11 +21,7 @@
     <parent>
         <groupId>io.confluent</groupId>
         <artifactId>kafka-connect-storage-cloud</artifactId>
-<<<<<<< HEAD
-        <version>10.0.16-SNAPSHOT</version>
-=======
         <version>10.0.17-SNAPSHOT</version>
->>>>>>> 84ac8bb4
     </parent>
 
     <artifactId>kafka-connect-s3</artifactId>
