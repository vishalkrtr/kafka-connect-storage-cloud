--- conflicted
+++ resolved
@@ -72,14 +72,13 @@
             <artifactId>aws-java-sdk-s3</artifactId>
         </dependency>
         <dependency>
-<<<<<<< HEAD
             <groupId>com.amazonaws</groupId>
             <artifactId>aws-java-sdk-sts</artifactId>
-=======
+        </dependency>
+        <dependency>
             <groupId>org.apache.httpcomponents</groupId>
             <artifactId>httpclient</artifactId>
             <version>${apache.httpclient.version}</version>
->>>>>>> a8df6715
         </dependency>
         <dependency>
             <groupId>io.findify</groupId>
