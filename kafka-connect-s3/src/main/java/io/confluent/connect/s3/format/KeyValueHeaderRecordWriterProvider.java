--- conflicted
+++ resolved
@@ -88,24 +88,6 @@
         // to avoid misaligned K/V/H files.
 
         // keyWriter != null means writing keys is turned on
-<<<<<<< HEAD
-        if (keyWriter != null) {
-          if (sinkRecord.key() == null) {
-            throw new DataException(
-                String.format("Key cannot be null for SinkRecord: %s", sinkRecord)
-            );
-          }
-          keyWriter.write(sinkRecord);
-        }
-
-        // headerWriter != null means writing headers is turned on
-        if (headerWriter != null) {
-          if (sinkRecord.headers() == null || sinkRecord.headers().isEmpty()) {
-            throw new DataException(
-                String.format("Headers cannot be null for SinkRecord: %s", sinkRecord)
-            );
-          }
-=======
         if (keyWriter != null && sinkRecord.key() == null) {
           throw new DataException(
               String.format("Key cannot be null for SinkRecord: %s", sinkRecord)
@@ -125,7 +107,6 @@
           keyWriter.write(sinkRecord);
         }
         if (headerWriter != null) {
->>>>>>> 87dc7ef0
           headerWriter.write(sinkRecord);
         }
       }
