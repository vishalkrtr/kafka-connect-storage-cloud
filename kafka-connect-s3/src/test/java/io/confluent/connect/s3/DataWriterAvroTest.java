/*
 * Copyright 2018 Confluent Inc.
 *
 * Licensed under the Confluent Community License (the "License"); you may not use
 * this file except in compliance with the License.  You may obtain a copy of the
 * License at
 *
 * http://www.confluent.io/confluent-community-license
 *
 * Unless required by applicable law or agreed to in writing, software
 * distributed under the License is distributed on an "AS IS" BASIS, WITHOUT
 * WARRANTIES OF ANY KIND, either express or implied.  See the License for the
 * specific language governing permissions and limitations under the License.
 */

package io.confluent.connect.s3;

import com.amazonaws.services.s3.AmazonS3;
import com.amazonaws.services.s3.internal.SkipMd5CheckStrategy;
import com.amazonaws.services.s3.model.S3ObjectSummary;
import org.apache.avro.file.DataFileStream;
import org.apache.avro.generic.GenericDatumReader;
import org.apache.avro.io.DatumReader;
import org.apache.avro.util.Utf8;
import org.apache.hadoop.hive.metastore.api.FieldSchema;
import org.apache.kafka.clients.consumer.OffsetAndMetadata;
import org.apache.kafka.common.TopicPartition;
import org.apache.kafka.common.record.TimestampType;
import org.apache.kafka.connect.data.Schema;
import org.apache.kafka.connect.data.SchemaAndValue;
import org.apache.kafka.connect.data.SchemaBuilder;
import org.apache.kafka.connect.data.SchemaProjector;
import org.apache.kafka.connect.data.Struct;
import org.apache.kafka.connect.errors.ConnectException;
import org.apache.kafka.connect.sink.SinkRecord;
import org.junit.After;
import org.junit.Assert;
import org.junit.Test;
import org.powermock.api.mockito.PowerMockito;

import java.io.ByteArrayInputStream;
import java.io.IOException;
import java.io.InputStream;
import java.util.ArrayList;
import java.util.Collection;
import java.util.Collections;
import java.util.HashMap;
import java.util.HashSet;
import java.util.List;
import java.util.Map;
import java.util.Objects;
import java.util.Set;
import java.util.concurrent.TimeUnit;
import java.util.concurrent.atomic.AtomicInteger;

import io.confluent.common.utils.MockTime;
import io.confluent.common.utils.Time;
import io.confluent.connect.s3.format.avro.AvroFormat;
import io.confluent.connect.s3.format.avro.AvroUtils;
import io.confluent.connect.s3.storage.S3OutputStream;
import io.confluent.connect.s3.storage.S3Storage;
import io.confluent.connect.s3.util.FileUtils;
import io.confluent.connect.storage.StorageSinkConnectorConfig;
import io.confluent.connect.storage.hive.HiveConfig;
import io.confluent.connect.storage.partitioner.DefaultPartitioner;
import io.confluent.connect.storage.partitioner.Partitioner;
import io.confluent.connect.storage.partitioner.PartitionerConfig;
import io.confluent.connect.storage.partitioner.TimeBasedPartitioner;
import io.confluent.kafka.serializers.NonRecordContainer;

import static io.confluent.connect.avro.AvroData.AVRO_TYPE_ENUM;
import static io.confluent.connect.avro.AvroData.CONNECT_ENUM_DOC_PROP;
import static org.apache.kafka.common.utils.Time.SYSTEM;
import static org.hamcrest.CoreMatchers.is;
import static org.hamcrest.MatcherAssert.assertThat;
import static org.junit.Assert.assertEquals;
import static org.junit.Assert.assertNotNull;
import static org.junit.Assert.assertTrue;

public class DataWriterAvroTest extends TestWithMockedS3 {

  private static final String ZERO_PAD_FMT = "%010d";

  private final String extension = ".avro";
  protected S3Storage storage;
  protected AmazonS3 s3;
  AvroFormat format;
  Partitioner<FieldSchema> partitioner;
  S3SinkTask task;
  Map<String, String> localProps = new HashMap<>();
  private String prevMd5Prop = null;

  @Override
  protected Map<String, String> createProps() {
    Map<String, String> props = super.createProps();
    props.putAll(localProps);
    return props;
  }

  //@Before should be omitted in order to be able to add properties per test.
  public void setUp() throws Exception {
    super.setUp();

    s3 = PowerMockito.spy(newS3Client(connectorConfig));

    storage = new S3Storage(connectorConfig, url, S3_TEST_BUCKET_NAME, s3);

    partitioner = new DefaultPartitioner<>();
    partitioner.configure(parsedConfig);
    format = new AvroFormat(storage);

    s3.createBucket(S3_TEST_BUCKET_NAME);
<<<<<<< HEAD
    assertTrue(s3.doesBucketExist(S3_TEST_BUCKET_NAME));

    // Workaround to avoid AWS S3 client failing due to apparently incorrect S3Mock digest
    prevMd5Prop = System.getProperty(
        SkipMd5CheckStrategy.DISABLE_GET_OBJECT_MD5_VALIDATION_PROPERTY
    );
    System.setProperty(SkipMd5CheckStrategy.DISABLE_GET_OBJECT_MD5_VALIDATION_PROPERTY, "true");
=======
    assertTrue(s3.doesBucketExistV2(S3_TEST_BUCKET_NAME));
>>>>>>> 992e950e
  }

  //@Before should be omitted in order to be able to add properties per test.
  public void setUpWithCommitException() throws Exception {
    super.setUp();

    s3 = PowerMockito.spy(newS3Client(connectorConfig));

    storage = new S3Storage(connectorConfig, url, S3_TEST_BUCKET_NAME, s3) {
      private final AtomicInteger retries = new AtomicInteger(0);

      @Override
      public S3OutputStream create(String path, boolean overwrite) {
        return new TopicPartitionWriterTest.S3OutputStreamFlaky(path, this.conf(), s3, retries);
      }
    };

    partitioner = new DefaultPartitioner<>();
    partitioner.configure(parsedConfig);
    format = new AvroFormat(storage);

    s3.createBucket(S3_TEST_BUCKET_NAME);
    assertTrue(s3.doesBucketExistV2(S3_TEST_BUCKET_NAME));
  }

  @After
  @Override
  public void tearDown() throws Exception {
    super.tearDown();
    localProps.clear();

    // Unset the property to the previous value
    if (prevMd5Prop != null) {
      System.setProperty(
          SkipMd5CheckStrategy.DISABLE_GET_OBJECT_MD5_VALIDATION_PROPERTY,
          prevMd5Prop
      );
    } else {
      System.clearProperty(SkipMd5CheckStrategy.DISABLE_GET_OBJECT_MD5_VALIDATION_PROPERTY);
    }
  }

  @Test
  public void testWriteRecords() throws Exception {
    setUp();
    task = new S3SinkTask(connectorConfig, context, storage, partitioner, format, SYSTEM_TIME);

    List<SinkRecord> sinkRecords = createRecords(7);
    // Perform write
    task.put(sinkRecords);
    task.close(context.assignment());
    task.stop();

    long[] validOffsets = {0, 3, 6};
    verify(sinkRecords, validOffsets);

  }

  @Test
  public void testWriteRecordsOfEnumsWithEnhancedAvroData() throws Exception {
    localProps.put(StorageSinkConnectorConfig.ENHANCED_AVRO_SCHEMA_SUPPORT_CONFIG, "true");
    localProps.put(StorageSinkConnectorConfig.CONNECT_META_DATA_CONFIG, "true");
    setUp();
    task = new S3SinkTask(connectorConfig, context, storage, partitioner, format, SYSTEM_TIME);
    List<SinkRecord> sinkRecords = createRecordsWithEnums(7, 0, Collections.singleton(new TopicPartition(TOPIC, PARTITION)));

    // Perform write
    task.put(sinkRecords);
    task.close(context.assignment());
    task.stop();

    long[] validOffsets = {0, 3, 6};
    verify(sinkRecords, validOffsets);
  }

  @Test
  public void testWriteRecordsOfUnionsWithEnhancedAvroData() throws Exception {
    localProps.put(StorageSinkConnectorConfig.ENHANCED_AVRO_SCHEMA_SUPPORT_CONFIG, "true");
    localProps.put(StorageSinkConnectorConfig.CONNECT_META_DATA_CONFIG, "true");
    setUp();
    task = new S3SinkTask(connectorConfig, context, storage, partitioner, format, SYSTEM_TIME);
    List<SinkRecord> sinkRecords = createRecordsWithUnion(7, 0, Collections.singleton(new TopicPartition (TOPIC, PARTITION)));

    // Perform write
    task.put(sinkRecords);
    task.close(context.assignment());
    task.stop();

    long[] validOffsets = {0, 3, 6, 9, 12, 15, 18, 21, 24, 27};
    verify(sinkRecords, validOffsets);
  }

  @Test
  public void testCompressFile() throws Exception {
    String avroCodec = "snappy";
    localProps.put(StorageSinkConnectorConfig.AVRO_CODEC_CONFIG, avroCodec);
    setUp();
    task = new S3SinkTask(connectorConfig, context, storage, partitioner, format, SYSTEM_TIME);

    List<SinkRecord> sinkRecords = createRecords(7);
    // Perform write
    task.put(sinkRecords);
    task.close(context.assignment());
    task.stop();

    List<S3ObjectSummary> summaries = listObjects(S3_TEST_BUCKET_NAME, "/", s3);
    for(S3ObjectSummary summary: summaries){
      InputStream in = s3.getObject(summary.getBucketName(), summary.getKey()).getObjectContent();
      DatumReader<Object> reader = new GenericDatumReader<>();
      DataFileStream<Object> streamReader = new DataFileStream<>(in, reader);
      // make sure that produced Avro file has proper codec set
      Assert.assertEquals(avroCodec, streamReader.getMetaString(StorageSinkConnectorConfig.AVRO_CODEC_CONFIG));
      streamReader.close();
    }

    long[] validOffsets = {0, 3, 6};
    verify(sinkRecords, validOffsets);
  }


  @Test
  public void testRecoveryWithPartialFile() throws Exception {
    setUp();

    // Upload partial file.
    List<SinkRecord> sinkRecords = createRecords(2);
    byte[] partialData = AvroUtils.putRecords(sinkRecords, format.getAvroData());
    String fileKey = FileUtils.fileKeyToCommit(topicsDir, getDirectory(), TOPIC_PARTITION, 0, extension, ZERO_PAD_FMT);
    s3.putObject(S3_TEST_BUCKET_NAME, fileKey, new ByteArrayInputStream(partialData), null);

    // Accumulate rest of the records.
    sinkRecords.addAll(createRecords(5, 2));

    task = new S3SinkTask(connectorConfig, context, storage, partitioner, format, SYSTEM_TIME);
    // Perform write
    task.put(sinkRecords);
    task.close(context.assignment());
    task.stop();

    long[] validOffsets = {0, 3, 6};
    verify(sinkRecords, validOffsets);
  }

  @Test
  public void testWriteRecordsSpanningMultipleParts() throws Exception {
    localProps.put(S3SinkConnectorConfig.FLUSH_SIZE_CONFIG, "10000");
    setUp();

    task = new S3SinkTask(connectorConfig, context, storage, partitioner, format, SYSTEM_TIME);

    List<SinkRecord> sinkRecords = createRecords(11000);

    // Perform write
    task.put(sinkRecords);
    task.close(context.assignment());
    task.stop();

    long[] validOffsets = {0, 10000};
    verify(sinkRecords, validOffsets);
  }

  @Test
  public void testWriteRecordsInMultiplePartitions() throws Exception {
    setUp();
    task = new S3SinkTask(connectorConfig, context, storage, partitioner, format, SYSTEM_TIME);

    List<SinkRecord> sinkRecords = createRecords(7, 0, context.assignment());
    // Perform write
    task.put(sinkRecords);
    task.close(context.assignment());
    task.stop();

    long[] validOffsets = {0, 3, 6};
    verify(sinkRecords, validOffsets, context.assignment());
  }

  @Test
  public void testWriteInterleavedRecordsInMultiplePartitions() throws Exception {
    setUp();
    task = new S3SinkTask(connectorConfig, context, storage, partitioner, format, SYSTEM_TIME);

    List<SinkRecord> sinkRecords = createRecordsInterleaved(7 * context.assignment().size(), 0, context.assignment());
    // Perform write
    task.put(sinkRecords);
    task.close(context.assignment());
    task.stop();

    long[] validOffsets = {0, 3, 6};
    verify(sinkRecords, validOffsets, context.assignment());
  }

  @Test
  public void testWriteInterleavedRecordsInMultiplePartitionsNonZeroInitialOffset() throws Exception {
    setUp();
    task = new S3SinkTask(connectorConfig, context, storage, partitioner, format, SYSTEM_TIME);

    List<SinkRecord> sinkRecords = createRecordsInterleaved(7 * context.assignment().size(), 9, context.assignment());
    // Perform write
    task.put(sinkRecords);
    task.close(context.assignment());
    task.stop();

    long[] validOffsets = {9, 12, 15};
    verify(sinkRecords, validOffsets, context.assignment());
  }

  @Test
  public void testPreCommitOnSizeRotation() throws Exception {
    localProps.put(S3SinkConnectorConfig.FLUSH_SIZE_CONFIG, "3");
    setUp();
    task = new S3SinkTask(connectorConfig, context, storage, partitioner, format, SYSTEM_TIME);

    List<SinkRecord> sinkRecords1 = createRecordsInterleaved(3 * context.assignment().size(), 0, context.assignment());

    task.put(sinkRecords1);
    Map<TopicPartition, OffsetAndMetadata> offsetsToCommit = task.preCommit(null);

    long[] validOffsets1 = {3, 3};
    verifyOffsets(offsetsToCommit, validOffsets1, context.assignment());

    List<SinkRecord> sinkRecords2 = createRecordsInterleaved(2 * context.assignment().size(), 3, context.assignment());

    task.put(sinkRecords2);
    offsetsToCommit = task.preCommit(null);

    // Actual values are null, we set to negative for the verifier.
    long[] validOffsets2 = {-1, -1};
    verifyOffsets(offsetsToCommit, validOffsets2, context.assignment());

    List<SinkRecord> sinkRecords3 = createRecordsInterleaved(context.assignment().size(), 5, context.assignment());

    task.put(sinkRecords3);
    offsetsToCommit = task.preCommit(null);

    long[] validOffsets3 = {6, 6};
    verifyOffsets(offsetsToCommit, validOffsets3, context.assignment());

    List<SinkRecord> sinkRecords4 = createRecordsInterleaved(3 * context.assignment().size(), 6, context.assignment());

    // Include all the records beside the last one in the second partition
    task.put(sinkRecords4.subList(0, 3 * context.assignment().size() - 1));
    offsetsToCommit = task.preCommit(null);

    // Actual values are null, we set to negative for the verifier.
    long[] validOffsets4 = {9, -1};
    verifyOffsets(offsetsToCommit, validOffsets4, context.assignment());

    task.close(context.assignment());
    task.stop();
  }

  @Test
  public void testPreCommitOnSchemaIncompatibilityRotation() throws Exception {
    localProps.put(S3SinkConnectorConfig.FLUSH_SIZE_CONFIG, "2");
    setUp();

    task = new S3SinkTask(connectorConfig, context, storage, partitioner, format, SYSTEM_TIME);
    List<SinkRecord> sinkRecords = createRecordsWithAlteringSchemas(2, 0);

    // Perform write
    task.put(sinkRecords);

    Map<TopicPartition, OffsetAndMetadata> offsetsToCommit = task.preCommit(null);

    long[] validOffsets = {1, -1};

    verifyOffsets(offsetsToCommit, validOffsets, context.assignment());

    task.close(context.assignment());
    task.stop();
  }

  @Test
  public void testPreCommitOnRotateTime() throws Exception {
    // Do not roll on size, only based on time.
    localProps.put(S3SinkConnectorConfig.FLUSH_SIZE_CONFIG, "1000");
    localProps.put(
        S3SinkConnectorConfig.ROTATE_INTERVAL_MS_CONFIG,
        String.valueOf(TimeUnit.HOURS.toMillis(1))
    );
    setUp();

    // Define the partitioner
    TimeBasedPartitioner<FieldSchema> partitioner = new TimeBasedPartitioner<>();
    parsedConfig.put(PartitionerConfig.PARTITION_DURATION_MS_CONFIG, TimeUnit.DAYS.toMillis(1));
    parsedConfig.put(
        PartitionerConfig.TIMESTAMP_EXTRACTOR_CLASS_CONFIG,
        TopicPartitionWriterTest.MockedWallclockTimestampExtractor.class.getName()
    );
    partitioner.configure(parsedConfig);

    MockTime time = ((TopicPartitionWriterTest.MockedWallclockTimestampExtractor) partitioner
        .getTimestampExtractor()).time;
    // Bring the clock to present.
    time.sleep(SYSTEM.milliseconds());

    List<SinkRecord> sinkRecords = createRecordsWithTimestamp(
        4,
        0,
        Collections.singleton(new TopicPartition(TOPIC, PARTITION)),
        time
    );

    task = new S3SinkTask(connectorConfig, context, storage, partitioner, format, time);

    // Perform write
    task.put(sinkRecords.subList(0, 3));

    Map<TopicPartition, OffsetAndMetadata> offsetsToCommit = task.preCommit(null);

    long[] validOffsets1 = {-1, -1};

    verifyOffsets(offsetsToCommit, validOffsets1, context.assignment());

    // 2 hours
    time.sleep(TimeUnit.HOURS.toMillis(2));

    long[] validOffsets2 = {3, -1};

    // Rotation is only based on rotate.interval.ms, so I need at least one record to trigger flush.
    task.put(sinkRecords.subList(3, 4));
    offsetsToCommit = task.preCommit(null);

    verifyOffsets(offsetsToCommit, validOffsets2, context.assignment());

    task.close(context.assignment());
    task.stop();
  }

  @Test
  public void testPreCommitOnRotateScheduleTime() throws Exception {
    // Do not roll on size, only based on time.
    localProps.put(S3SinkConnectorConfig.FLUSH_SIZE_CONFIG, "1000");
    localProps.put(
        S3SinkConnectorConfig.ROTATE_SCHEDULE_INTERVAL_MS_CONFIG,
        String.valueOf(TimeUnit.HOURS.toMillis(1))
    );
    setUp();

    // Define the partitioner
    TimeBasedPartitioner<FieldSchema> partitioner = new TimeBasedPartitioner<>();
    parsedConfig.put(PartitionerConfig.PARTITION_DURATION_MS_CONFIG, TimeUnit.DAYS.toMillis(1));
    parsedConfig.put(
        PartitionerConfig.TIMESTAMP_EXTRACTOR_CLASS_CONFIG,
        TopicPartitionWriterTest.MockedWallclockTimestampExtractor.class.getName()
    );
    partitioner.configure(parsedConfig);

    MockTime time = ((TopicPartitionWriterTest.MockedWallclockTimestampExtractor) partitioner
        .getTimestampExtractor()).time;
    // Bring the clock to present.
    time.sleep(SYSTEM.milliseconds());

    List<SinkRecord> sinkRecords = createRecordsWithTimestamp(
        3,
        0,
        Collections.singleton(new TopicPartition(TOPIC, PARTITION)),
        time
    );

    task = new S3SinkTask(connectorConfig, context, storage, partitioner, format, time);

    // Perform write
    task.put(sinkRecords);

    Map<TopicPartition, OffsetAndMetadata> offsetsToCommit = task.preCommit(null);

    long[] validOffsets1 = {-1, -1};

    verifyOffsets(offsetsToCommit, validOffsets1, context.assignment());

    // 1 hour + 10 minutes
    time.sleep(TimeUnit.HOURS.toMillis(1) + TimeUnit.MINUTES.toMillis(10));

    long[] validOffsets2 = {3, -1};

    // Since rotation depends on scheduled intervals, flush will happen even when no new records
    // are returned.
    task.put(Collections.<SinkRecord>emptyList());
    offsetsToCommit = task.preCommit(null);

    verifyOffsets(offsetsToCommit, validOffsets2, context.assignment());

    task.close(context.assignment());
    task.stop();
  }

  @Test
  public void testPreCommitOnRotateScheduleTimeWithException() throws Exception {
    // Do not roll on size, only based on time.
    localProps.put(S3SinkConnectorConfig.FLUSH_SIZE_CONFIG, "1000");
    localProps.put(
        S3SinkConnectorConfig.ROTATE_SCHEDULE_INTERVAL_MS_CONFIG,
        String.valueOf(TimeUnit.HOURS.toMillis(1))
    );
    setUpWithCommitException();

    // Define the partitioner
    TimeBasedPartitioner<FieldSchema> partitioner = new TimeBasedPartitioner<>();
    parsedConfig.put(PartitionerConfig.PARTITION_DURATION_MS_CONFIG, TimeUnit.DAYS.toMillis(1));
    parsedConfig.put(
        PartitionerConfig.TIMESTAMP_EXTRACTOR_CLASS_CONFIG,
        TopicPartitionWriterTest.MockedWallclockTimestampExtractor.class.getName()
    );
    partitioner.configure(parsedConfig);

    MockTime time = ((TopicPartitionWriterTest.MockedWallclockTimestampExtractor) partitioner
        .getTimestampExtractor()).time;
    // Bring the clock to present.
    time.sleep(SYSTEM.milliseconds());

    List<SinkRecord> sinkRecords = createRecordsWithTimestamp(
        3,
        0,
        Collections.singleton(new TopicPartition(TOPIC, PARTITION)),
        time
    );

    task = new S3SinkTask(connectorConfig, context, storage, partitioner, format, time);

    // Perform write
    task.put(sinkRecords);
    Map<TopicPartition, OffsetAndMetadata> offsetsToCommit = task.preCommit(null);

    long[] validOffsets1 = {-1, -1};
    verifyOffsets(offsetsToCommit, validOffsets1, context.assignment());

    // 1 hour + 10 minutes
    time.sleep(TimeUnit.HOURS.toMillis(1) + TimeUnit.MINUTES.toMillis(10));

    // Perform write with no records that will flush the outstanding records due to scheduled
    // interval
    task.put(Collections.<SinkRecord>emptyList());

    // After the exception is caught the connector resets offsets for rewind to the start offset
    long[] validOffsets2 = {0, -1};
    verifyRawOffsets(context.offsets(), validOffsets2, context.assignment());

    // Offsets get rewind and the consumer redelivers the records that failed to commit
    task.put(sinkRecords);

    // But a retry backoff is in effect so these records won't be written to the underlying
    // output stream until the backoff expires. Of course no offset commits happen either
    offsetsToCommit = task.preCommit(null);

    long[] validOffsets3 = {-1, -1};
    verifyOffsets(offsetsToCommit, validOffsets3, context.assignment());

    time.sleep(TimeUnit.MINUTES.toMillis(
        connectorConfig.getLong(S3SinkConnectorConfig.RETRY_BACKOFF_CONFIG)));

    // The backoff expires, the records are written to the underlying output stream. No commits yet
    task.put(Collections.<SinkRecord>emptyList());

    long[] validOffsets4 = {-1, -1};
    verifyOffsets(offsetsToCommit, validOffsets4, context.assignment());

    // 1 hour + 10 minutes
    time.sleep(TimeUnit.HOURS.toMillis(1) + TimeUnit.MINUTES.toMillis(10));

    task.put(Collections.<SinkRecord>emptyList());
    offsetsToCommit = task.preCommit(null);

    long[] validOffsets5 = {3, -1};
    verifyOffsets(offsetsToCommit, validOffsets5, context.assignment());

    task.close(context.assignment());
    task.stop();
  }

  @Test
  public void testRebalance() throws Exception {
    setUp();
    task = new S3SinkTask(connectorConfig, context, storage, partitioner, format, SYSTEM_TIME);

    List<SinkRecord> sinkRecords = createRecordsInterleaved(7 * context.assignment().size(), 0, context.assignment());
    // Starts with TOPIC_PARTITION and TOPIC_PARTITION2
    Set<TopicPartition> originalAssignment = new HashSet<>(context.assignment());
    Set<TopicPartition> nextAssignment = new HashSet<>();
    nextAssignment.add(TOPIC_PARTITION);
    nextAssignment.add(TOPIC_PARTITION3);

    // Perform write
    task.put(sinkRecords);

    task.close(context.assignment());
    // Set the new assignment to the context
    context.setAssignment(nextAssignment);
    task.open(context.assignment());

    assertEquals(null, task.getTopicPartitionWriter(TOPIC_PARTITION2));
    assertNotNull(task.getTopicPartitionWriter(TOPIC_PARTITION));
    assertNotNull(task.getTopicPartitionWriter(TOPIC_PARTITION3));

    long[] validOffsets = {0, 3, 6};
    verify(sinkRecords, validOffsets, originalAssignment);

    sinkRecords = createRecordsInterleaved(7 * context.assignment().size(), 6, context.assignment());
    // Perform write
    task.put(sinkRecords);
    task.close(nextAssignment);
    task.stop();

    long[] validOffsets1 = {0, 3, 6, 9, 12};
    verify(sinkRecords, validOffsets1, Collections.singleton(TOPIC_PARTITION), true);

    long[] validOffsets2 = {0, 3, 6};
    verify(sinkRecords, validOffsets2, Collections.singleton(TOPIC_PARTITION2), true);

    long[] validOffsets3 = {6, 9, 12};
    verify(sinkRecords, validOffsets3, Collections.singleton(TOPIC_PARTITION3), true);

    List<String> expectedFiles = getExpectedFiles(validOffsets1, TOPIC_PARTITION);
    expectedFiles.addAll(getExpectedFiles(validOffsets2, TOPIC_PARTITION2));
    expectedFiles.addAll(getExpectedFiles(validOffsets3, TOPIC_PARTITION3));
    verifyFileListing(expectedFiles);
  }

  @Test
  public void testProjectBackward() throws Exception {
    localProps.put(S3SinkConnectorConfig.FLUSH_SIZE_CONFIG, "2");
    localProps.put(HiveConfig.SCHEMA_COMPATIBILITY_CONFIG, "BACKWARD");
    setUp();

    task = new S3SinkTask(connectorConfig, context, storage, partitioner, format, SYSTEM_TIME);
    List<SinkRecord> sinkRecords = createRecordsWithAlteringSchemas(7, 0);

    // Perform write
    task.put(sinkRecords);
    task.close(context.assignment());
    task.stop();

    long[] validOffsets = {0, 1, 3, 5, 7};
    verify(sinkRecords, validOffsets);
  }

  @Test
  public void testProjectNone() throws Exception {
    localProps.put(S3SinkConnectorConfig.FLUSH_SIZE_CONFIG, "2");
    setUp();

    task = new S3SinkTask(connectorConfig, context, storage, partitioner, format, SYSTEM_TIME);
    List<SinkRecord> sinkRecords = createRecordsWithAlteringSchemas(7, 0);

    // Perform write
    task.put(sinkRecords);
    task.close(context.assignment());
    task.stop();

    long[] validOffsets = {0, 1, 2, 3, 4, 5, 6};
    verify(sinkRecords, validOffsets);
  }

  @Test
  public void testProjectForward() throws Exception {
    localProps.put(S3SinkConnectorConfig.FLUSH_SIZE_CONFIG, "2");
    localProps.put(HiveConfig.SCHEMA_COMPATIBILITY_CONFIG, "FORWARD");
    setUp();

    task = new S3SinkTask(connectorConfig, context, storage, partitioner, format, SYSTEM_TIME);
    // By excluding the first element we get a list starting with record having the new schema.
    List<SinkRecord> sinkRecords = createRecordsWithAlteringSchemas(8, 0).subList(1, 8);

    // Perform write
    task.put(sinkRecords);
    task.close(context.assignment());
    task.stop();

    long[] validOffsets = {1, 2, 4, 6, 8};
    verify(sinkRecords, validOffsets);
  }

  @Test(expected=ConnectException.class)
  public void testProjectNoVersion() throws Exception {
    localProps.put(S3SinkConnectorConfig.FLUSH_SIZE_CONFIG, "2");
    localProps.put(HiveConfig.SCHEMA_COMPATIBILITY_CONFIG, "BACKWARD");
    setUp();

    task = new S3SinkTask(connectorConfig, context, storage, partitioner, format, SYSTEM_TIME);
    List<SinkRecord> sinkRecords = createRecordsNoVersion(1, 0);
    sinkRecords.addAll(createRecordsWithAlteringSchemas(7, 0));

    // Perform write
    try {
      task.put(sinkRecords);
    } finally {
      task.close(context.assignment());
      task.stop();
      long[] validOffsets = {};
      verify(Collections.<SinkRecord>emptyList(), validOffsets);
    }
  }

  /**
   * Return a list of new records starting at zero offset.
   *
   * @param size the number of records to return.
   * @return the list of records.
   */
  protected List<SinkRecord> createRecords(int size) {
    return createRecords(size, 0);
  }

  /**
   * Return a list of new records starting at the given offset.
   *
   * @param size the number of records to return.
   * @param startOffset the starting offset.
   * @return the list of records.
   */
  protected List<SinkRecord> createRecords(int size, long startOffset) {
    return createRecords(size, startOffset, Collections.singleton(new TopicPartition(TOPIC, PARTITION)));
  }

  protected List<SinkRecord> createRecords(int size, long startOffset, Set<TopicPartition> partitions) {
    String key = "key";
    Schema schema = createSchema();
    Struct record = createRecord(schema);

    List<SinkRecord> sinkRecords = new ArrayList<>();
    for (TopicPartition tp : partitions) {
      for (long offset = startOffset; offset < startOffset + size; ++offset) {
        sinkRecords.add(new SinkRecord(TOPIC, tp.partition(), Schema.STRING_SCHEMA, key, schema, record, offset));
      }
    }
    return sinkRecords;
  }

  protected List<SinkRecord> createRecordsWithPrimitive(int size, long startOffset, Set<TopicPartition> partitions) {
    String key = "key";
    Schema schema = Schema.INT32_SCHEMA;
    int record = 12;

    List<SinkRecord> sinkRecords = new ArrayList<>();
    for (TopicPartition tp : partitions) {
      for (long offset = startOffset; offset < startOffset + size; ++offset) {
        sinkRecords.add(new SinkRecord(TOPIC, tp.partition(), Schema.STRING_SCHEMA, key, schema, record, offset));
      }
    }
    return sinkRecords;
  }

  protected List<SinkRecord> createRecordsWithEnums(int size, long startOffset, Set<TopicPartition> partitions) {
    String key = "key";
    Schema schema = createEnumSchema();
    SchemaAndValue valueAndSchema = new SchemaAndValue(schema, "bar");
    List<SinkRecord> sinkRecords = new ArrayList<>();
    for (TopicPartition tp : partitions) {
      for (long offset = startOffset; offset < startOffset + size; ++offset) {
        sinkRecords.add(new SinkRecord(TOPIC, tp.partition(), Schema.STRING_SCHEMA, key, schema, valueAndSchema.value(), offset));
      }
    }
    return sinkRecords;
  }

  public Schema createEnumSchema() {
    // Enums are just converted to strings, original enum is preserved in parameters
    SchemaBuilder builder = SchemaBuilder.string().name("TestEnum");
    builder.parameter(CONNECT_ENUM_DOC_PROP, null);
    builder.parameter(AVRO_TYPE_ENUM, "TestEnum");
    for(String enumSymbol : new String[]{"foo", "bar", "baz"}) {
      builder.parameter(AVRO_TYPE_ENUM+"."+enumSymbol, enumSymbol);
    }
    return builder.build();
  }

  protected List<SinkRecord> createRecordsWithUnion(
      int size,
      long startOffset,
      Set<TopicPartition> partitions
  ) {
    Schema recordSchema1 = SchemaBuilder.struct().name("Test1")
        .field("test", Schema.INT32_SCHEMA).optional().build();
    Schema recordSchema2 = SchemaBuilder.struct().name("io.confluent.Test2")
        .field("test", Schema.INT32_SCHEMA).optional().build();
    Schema schema = SchemaBuilder.struct()
        .name("io.confluent.connect.avro.Union")
        .field("int", Schema.OPTIONAL_INT32_SCHEMA)
        .field("string", Schema.OPTIONAL_STRING_SCHEMA)
        .field("Test1", recordSchema1)
        .field("io.confluent.Test2", recordSchema2)
        .build();

    SchemaAndValue valueAndSchemaInt = new SchemaAndValue(schema, new Struct(schema).put("int", 12));
    SchemaAndValue valueAndSchemaString = new SchemaAndValue(schema, new Struct(schema).put("string", "teststring"));

    Struct schema1Test = new Struct(schema).put("Test1", new Struct(recordSchema1).put("test", 12));
    SchemaAndValue valueAndSchema1 = new SchemaAndValue(schema, schema1Test);

    Struct schema2Test = new Struct(schema).put("io.confluent.Test2", new Struct(recordSchema2).put("test", 12));
    SchemaAndValue valueAndSchema2 = new SchemaAndValue(schema, schema2Test);

    String key = "key";
    List<SinkRecord> sinkRecords = new ArrayList<>();
    for (TopicPartition tp : partitions) {
      for (long offset = startOffset; offset < startOffset + 4 * size;) {
        sinkRecords.add(new SinkRecord(TOPIC, tp.partition(), Schema.STRING_SCHEMA, key, schema, valueAndSchemaInt.value(), offset++));
        sinkRecords.add(new SinkRecord(TOPIC, tp.partition(), Schema.STRING_SCHEMA, key, schema, valueAndSchemaString.value(), offset++));
        sinkRecords.add(new SinkRecord(TOPIC, tp.partition(), Schema.STRING_SCHEMA, key, schema, valueAndSchema1.value(), offset++));
        sinkRecords.add(new SinkRecord(TOPIC, tp.partition(), Schema.STRING_SCHEMA, key, schema, valueAndSchema2.value(), offset++));
      }
    }
    return sinkRecords;
  }

  protected List<SinkRecord> createRecordsWithTimestamp(
      int size,
      long startOffset,
      Set<TopicPartition> partitions,
      Time time
  ) {
    String key = "key";
    Schema schema = createSchema();
    Struct record = createRecord(schema);

    List<SinkRecord> sinkRecords = new ArrayList<>();
    for (TopicPartition tp : partitions) {
      for (long offset = startOffset; offset < startOffset + size; ++offset) {
        sinkRecords.add(new SinkRecord(
            TOPIC,
            tp.partition(),
            Schema.STRING_SCHEMA,
            key,
            schema,
            record,
            offset,
            time.milliseconds(),
            TimestampType.CREATE_TIME
        ));
      }
    }
    return sinkRecords;
  }

  protected List<SinkRecord> createRecordsNoVersion(int size, long startOffset) {
    String key = "key";
    Schema schemaNoVersion = SchemaBuilder.struct().name("record")
                                 .field("boolean", Schema.BOOLEAN_SCHEMA)
                                 .field("int", Schema.INT32_SCHEMA)
                                 .field("long", Schema.INT64_SCHEMA)
                                 .field("float", Schema.FLOAT32_SCHEMA)
                                 .field("double", Schema.FLOAT64_SCHEMA)
                                 .build();

    Struct recordNoVersion = new Struct(schemaNoVersion);
    recordNoVersion.put("boolean", true)
        .put("int", 12)
        .put("long", 12L)
        .put("float", 12.2f)
        .put("double", 12.2);

    List<SinkRecord> sinkRecords = new ArrayList<>();
    for (long offset = startOffset; offset < startOffset + size; ++offset) {
      sinkRecords.add(new SinkRecord(TOPIC, PARTITION, Schema.STRING_SCHEMA, key, schemaNoVersion,
                                     recordNoVersion, offset));
    }
    return sinkRecords;
  }

  protected List<SinkRecord> createRecordsWithAlteringSchemas(int size, long startOffset) {
    String key = "key";
    Schema schema = createSchema();
    Struct record = createRecord(schema);
    Schema newSchema = createNewSchema();
    Struct newRecord = createNewRecord(newSchema);

    int limit = (size / 2) * 2;
    boolean remainder = size % 2 > 0;
    List<SinkRecord> sinkRecords = new ArrayList<>();
    for (long offset = startOffset; offset < startOffset + limit; ++offset) {
      sinkRecords.add(new SinkRecord(TOPIC, PARTITION, Schema.STRING_SCHEMA, key, schema, record, offset));
      sinkRecords.add(new SinkRecord(TOPIC, PARTITION, Schema.STRING_SCHEMA, key, newSchema, newRecord, ++offset));
    }
    if (remainder) {
      sinkRecords.add(new SinkRecord(TOPIC, PARTITION, Schema.STRING_SCHEMA, key, schema, record,
                                     startOffset + size - 1));
    }
    return sinkRecords;
  }

  protected List<SinkRecord> createRecordsInterleaved(int size, long startOffset, Set<TopicPartition> partitions) {
    String key = "key";
    Schema schema = createSchema();
    Struct record = createRecord(schema);

    List<SinkRecord> sinkRecords = new ArrayList<>();
    for (long offset = startOffset, total = 0; total < size; ++offset) {
      for (TopicPartition tp : partitions) {
        sinkRecords.add(new SinkRecord(TOPIC, tp.partition(), Schema.STRING_SCHEMA, key, schema, record, offset));
        if (++total >= size) {
          break;
        }
      }
    }
    return sinkRecords;
  }

  protected String getDirectory() {
    return getDirectory(TOPIC, PARTITION);
  }

  protected String getDirectory(String topic, int partition) {
    String encodedPartition = "partition=" + String.valueOf(partition);
    return partitioner.generatePartitionedPath(topic, encodedPartition);
  }

  protected List<String> getExpectedFiles(long[] validOffsets, TopicPartition tp) {
    List<String> expectedFiles = new ArrayList<>();
    for (int i = 1; i < validOffsets.length; ++i) {
      long startOffset = validOffsets[i - 1];
      expectedFiles.add(FileUtils.fileKeyToCommit(topicsDir, getDirectory(tp.topic(), tp.partition()), tp, startOffset,
                                                  extension, ZERO_PAD_FMT));
    }
    return expectedFiles;
  }

  protected void verifyFileListing(long[] validOffsets, Set<TopicPartition> partitions) throws IOException {
    List<String> expectedFiles = new ArrayList<>();
    for (TopicPartition tp : partitions) {
      expectedFiles.addAll(getExpectedFiles(validOffsets, tp));
    }
    verifyFileListing(expectedFiles);
  }

  protected void verifyFileListing(List<String> expectedFiles) {
    List<S3ObjectSummary> summaries = listObjects(S3_TEST_BUCKET_NAME, null, s3);
    List<String> actualFiles = new ArrayList<>();
    for (S3ObjectSummary summary : summaries) {
      String fileKey = summary.getKey();
      actualFiles.add(fileKey);
    }

    Collections.sort(actualFiles);
    Collections.sort(expectedFiles);
    assertThat(actualFiles, is(expectedFiles));
  }

  protected void verifyContents(List<SinkRecord> expectedRecords, int startIndex, Collection<Object> records) {
    Schema expectedSchema = null;
    for (Object avroRecord : records) {
      if (expectedSchema == null) {
        expectedSchema = expectedRecords.get(startIndex).valueSchema();
      }
      Object expectedValue = SchemaProjector.project(expectedRecords.get(startIndex).valueSchema(),
                                                     expectedRecords.get(startIndex++).value(),
                                                     expectedSchema);
      Object value = format.getAvroData().fromConnectData(expectedSchema, expectedValue);
      // AvroData wraps primitive types so their schema can be included. We need to unwrap
      // NonRecordContainers to just their value to properly handle these types
      if (value instanceof NonRecordContainer) {
        value = ((NonRecordContainer) value).getValue();
      }
      if (avroRecord instanceof Utf8) {
        assertEquals(value, avroRecord.toString());
      } else {
        assertEquals(value, avroRecord);
      }
    }
  }

  protected void verify(List<SinkRecord> sinkRecords, long[] validOffsets) throws IOException {
    verify(sinkRecords, validOffsets, Collections.singleton(new TopicPartition(TOPIC, PARTITION)), false);
  }

  protected void verify(List<SinkRecord> sinkRecords, long[] validOffsets, Set<TopicPartition> partitions)
      throws IOException {
    verify(sinkRecords, validOffsets, partitions, false);
  }

  /**
   * Verify files and records are uploaded appropriately.
   * @param sinkRecords a flat list of the records that need to appear in potentially several files in S3.
   * @param validOffsets an array containing the offsets that map to uploaded files for a topic-partition.
   *                     Offsets appear in ascending order, the difference between two consecutive offsets
   *                     equals the expected size of the file, and last offset in exclusive.
   * @throws IOException
   */
  protected void verify(List<SinkRecord> sinkRecords, long[] validOffsets, Set<TopicPartition> partitions,
                        boolean skipFileListing)
      throws IOException {
    if (!skipFileListing) {
      verifyFileListing(validOffsets, partitions);
    }

    for (TopicPartition tp : partitions) {
      for (int i = 1, j = 0; i < validOffsets.length; ++i) {
        long startOffset = validOffsets[i - 1];
        long size = validOffsets[i] - startOffset;

        FileUtils.fileKeyToCommit(topicsDir, getDirectory(tp.topic(), tp.partition()), tp, startOffset, extension, ZERO_PAD_FMT);
        Collection<Object> records = readRecords(topicsDir, getDirectory(tp.topic(), tp.partition()), tp, startOffset,
                                                 extension, ZERO_PAD_FMT, S3_TEST_BUCKET_NAME, s3);
        assertEquals(size, records.size());
        verifyContents(sinkRecords, j, records);
        j += size;
      }
    }
  }

  protected void verifyOffsets(Map<TopicPartition, OffsetAndMetadata> actualOffsets, long[] validOffsets,
                              Set<TopicPartition> partitions) {
    int i = 0;
    Map<TopicPartition, OffsetAndMetadata> expectedOffsets = new HashMap<>();
    for (TopicPartition tp : partitions) {
      long offset = validOffsets[i++];
      if (offset >= 0) {
        expectedOffsets.put(tp, new OffsetAndMetadata(offset, ""));
      }
    }
    assertTrue(Objects.equals(actualOffsets, expectedOffsets));
  }

  protected void verifyRawOffsets(
      Map<TopicPartition, Long> actualOffsets,
      long[] validOffsets,
      Set<TopicPartition> partitions
  ) {
    int i = 0;
    Map<TopicPartition, Long> expectedOffsets = new HashMap<>();
    for (TopicPartition tp : partitions) {
      long offset = validOffsets[i++];
      if (offset >= 0) {
        expectedOffsets.put(tp, offset);
      }
    }
    assertTrue(Objects.equals(actualOffsets, expectedOffsets));
  }
}
<|MERGE_RESOLUTION|>--- conflicted
+++ resolved
@@ -110,17 +110,13 @@
     format = new AvroFormat(storage);
 
     s3.createBucket(S3_TEST_BUCKET_NAME);
-<<<<<<< HEAD
-    assertTrue(s3.doesBucketExist(S3_TEST_BUCKET_NAME));
+    assertTrue(s3.doesBucketExistV2(S3_TEST_BUCKET_NAME));
 
     // Workaround to avoid AWS S3 client failing due to apparently incorrect S3Mock digest
     prevMd5Prop = System.getProperty(
         SkipMd5CheckStrategy.DISABLE_GET_OBJECT_MD5_VALIDATION_PROPERTY
     );
     System.setProperty(SkipMd5CheckStrategy.DISABLE_GET_OBJECT_MD5_VALIDATION_PROPERTY, "true");
-=======
-    assertTrue(s3.doesBucketExistV2(S3_TEST_BUCKET_NAME));
->>>>>>> 992e950e
   }
 
   //@Before should be omitted in order to be able to add properties per test.
