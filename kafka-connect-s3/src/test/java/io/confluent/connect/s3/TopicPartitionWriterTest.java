/*
 * Copyright 2017 Confluent Inc.
 *
 * Licensed under the Apache License, Version 2.0 (the "License");
 * you may not use this file except in compliance with the License.
 * You may obtain a copy of the License at
 *
 * http://www.apache.org/licenses/LICENSE-2.0
 *
 * Unless required by applicable law or agreed to in writing, software
 * distributed under the License is distributed on an "AS IS" BASIS,
 * WITHOUT WARRANTIES OR CONDITIONS OF ANY KIND, either express or implied.
 * See the License for the specific language governing permissions and
 * limitations under the License.
 */

package io.confluent.connect.s3;

import com.amazonaws.services.s3.AmazonS3;
import com.amazonaws.services.s3.model.S3ObjectSummary;
import org.apache.hadoop.hive.metastore.api.FieldSchema;
import org.apache.kafka.common.record.TimestampType;
import org.apache.kafka.connect.connector.ConnectRecord;
import org.apache.kafka.connect.data.Schema;
import org.apache.kafka.connect.data.Struct;
import org.apache.kafka.connect.errors.ConnectException;
import org.apache.kafka.connect.sink.SinkRecord;
import org.joda.time.DateTime;
import org.joda.time.DateTimeZone;
import org.junit.After;
import org.junit.Test;

import java.io.IOException;
import java.util.ArrayList;
import java.util.Collection;
import java.util.Collections;
import java.util.HashMap;
import java.util.List;
import java.util.Map;
import java.util.concurrent.TimeUnit;

import io.confluent.common.utils.MockTime;
import io.confluent.connect.s3.format.avro.AvroFormat;
import io.confluent.connect.s3.storage.S3Storage;
import io.confluent.connect.s3.util.FileUtils;
import io.confluent.connect.s3.util.TimeUtils;
<<<<<<< HEAD
import io.confluent.connect.storage.common.StorageCommonConfig;
import io.confluent.connect.storage.StorageSinkConnectorConfig;
=======
>>>>>>> ecccd5c6
import io.confluent.connect.storage.format.Format;
import io.confluent.connect.storage.format.RecordWriterProvider;
import io.confluent.connect.storage.partitioner.DailyPartitioner;
import io.confluent.connect.storage.partitioner.DefaultPartitioner;
import io.confluent.connect.storage.partitioner.FieldPartitioner;
import io.confluent.connect.storage.partitioner.HourlyPartitioner;
import io.confluent.connect.storage.partitioner.Partitioner;
import io.confluent.connect.storage.partitioner.PartitionerConfig;
import io.confluent.connect.storage.partitioner.TimeBasedPartitioner;
import io.confluent.connect.storage.partitioner.TimestampExtractor;

import static org.apache.kafka.common.utils.Time.SYSTEM;
import static org.hamcrest.CoreMatchers.is;
import static org.junit.Assert.assertEquals;
import static org.junit.Assert.assertThat;

public class TopicPartitionWriterTest extends TestWithMockedS3 {
  // The default
  private static final String ZERO_PAD_FMT = "%010d";

  private RecordWriterProvider<S3SinkConnectorConfig> writerProvider;
  private S3Storage storage;
  private AvroFormat format;
  private static String extension;

  private AmazonS3 s3;
  Map<String, String> localProps = new HashMap<>();

  @Override
  protected Map<String, String> createProps() {
    Map<String, String> props = super.createProps();
    props.putAll(localProps);
    return props;
  }

  public void setUp() throws Exception {
    super.setUp();

    s3 = newS3Client(connectorConfig);
    storage = new S3Storage(connectorConfig, url, S3_TEST_BUCKET_NAME, s3);
    format = new AvroFormat(storage);

    Format<S3SinkConnectorConfig, String> format = new AvroFormat(storage);
    writerProvider = format.getRecordWriterProvider();
    extension = writerProvider.getExtension();
  }

  @After
  @Override
  public void tearDown() throws Exception {
    super.tearDown();
    localProps.clear();
  }

  @Test
  public void testWriteRecordDefaultWithPaddingSeq() throws Exception {
    localProps.put(S3SinkConnectorConfig.FILENAME_OFFSET_ZERO_PAD_WIDTH_CONFIG, "2");
    setUp();

    // Define the partitioner
    Partitioner<FieldSchema> partitioner = new DefaultPartitioner<>();
    partitioner.configure(parsedConfig);
    TopicPartitionWriter topicPartitionWriter = new TopicPartitionWriter(
        TOPIC_PARTITION, storage, writerProvider, partitioner,  connectorConfig, context);

    String key = "key";
    Schema schema = createSchema();
    List<Struct> records = createRecordBatch(schema, 10);

    Collection<SinkRecord> sinkRecords = createSinkRecords(records, key, schema);

    for (SinkRecord record : sinkRecords) {
      topicPartitionWriter.buffer(record);
    }

    // Test actual write
    topicPartitionWriter.write();
    topicPartitionWriter.close();

    String dirPrefix = partitioner.generatePartitionedPath(TOPIC, "partition=" + PARTITION);
    List<String> expectedFiles = new ArrayList<>();
    expectedFiles.add(FileUtils.fileKeyToCommit(topicsDir, dirPrefix, TOPIC_PARTITION, 0, extension, "%02d"));
    expectedFiles.add(FileUtils.fileKeyToCommit(topicsDir, dirPrefix, TOPIC_PARTITION, 3, extension, "%02d"));
    expectedFiles.add(FileUtils.fileKeyToCommit(topicsDir, dirPrefix, TOPIC_PARTITION, 6, extension, "%02d"));
    verify(expectedFiles, 3, schema, records);
  }

  @Test
  public void testWriteRecordDefaultWithPadding() throws Exception {
    localProps.put(S3SinkConnectorConfig.FILENAME_OFFSET_ZERO_PAD_WIDTH_CONFIG, "2");
    setUp();

    // Define the partitioner
    Partitioner<FieldSchema> partitioner = new DefaultPartitioner<>();
    partitioner.configure(parsedConfig);
    TopicPartitionWriter topicPartitionWriter = new TopicPartitionWriter(
        TOPIC_PARTITION, storage, writerProvider, partitioner,  connectorConfig, context);

    String key = "key";
    Schema schema = createSchema();
    List<Struct> records = createRecordBatches(schema, 3, 3);

    Collection<SinkRecord> sinkRecords = createSinkRecords(records, key, schema);

    for (SinkRecord record : sinkRecords) {
      topicPartitionWriter.buffer(record);
    }

    // Test actual write
    topicPartitionWriter.write();
    topicPartitionWriter.close();

    String dirPrefix = partitioner.generatePartitionedPath(TOPIC, "partition=" + PARTITION);
    List<String> expectedFiles = new ArrayList<>();
    expectedFiles.add(FileUtils.fileKeyToCommit(topicsDir, dirPrefix, TOPIC_PARTITION, 0, extension, "%02d"));
    expectedFiles.add(FileUtils.fileKeyToCommit(topicsDir, dirPrefix, TOPIC_PARTITION, 3, extension, "%02d"));
    expectedFiles.add(FileUtils.fileKeyToCommit(topicsDir, dirPrefix, TOPIC_PARTITION, 6, extension, "%02d"));
    verify(expectedFiles, 3, schema, records);
  }

  @Test
  public void testWriteRecordFieldPartitioner() throws Exception {
    localProps.put(S3SinkConnectorConfig.FLUSH_SIZE_CONFIG, "9");
    setUp();

    // Define the partitioner
    Partitioner<FieldSchema> partitioner = new FieldPartitioner<>();
    partitioner.configure(parsedConfig);

    TopicPartitionWriter topicPartitionWriter = new TopicPartitionWriter(
        TOPIC_PARTITION, storage, writerProvider, partitioner, connectorConfig, context);

    String key = "key";
    Schema schema = createSchema();
    List<Struct> records = createRecordBatches(schema, 3, 6);

    Collection<SinkRecord> sinkRecords = createSinkRecords(records, key, schema);

    for (SinkRecord record : sinkRecords) {
      topicPartitionWriter.buffer(record);
    }

    // Test actual write
    topicPartitionWriter.write();
    topicPartitionWriter.close();

    String partitionField = (String) parsedConfig.get(PartitionerConfig.PARTITION_FIELD_NAME_CONFIG);
    String dirPrefix1 = partitioner.generatePartitionedPath(TOPIC, partitionField + "=" + String.valueOf(16));
    String dirPrefix2 = partitioner.generatePartitionedPath(TOPIC, partitionField + "=" + String.valueOf(17));
    String dirPrefix3 = partitioner.generatePartitionedPath(TOPIC, partitionField + "=" + String.valueOf(18));

    List<Struct> expectedRecords = new ArrayList<>();
    int ibase = 16;
    float fbase = 12.2f;
    // The expected sequence of records is constructed taking into account that sorting of files occurs in verify
    for (int i = 0; i < 3; ++i) {
      for (int j = 0; j < 6; ++j) {
        expectedRecords.add(createRecord(schema, ibase + i, fbase + i));
      }
    }

    List<String> expectedFiles = new ArrayList<>();
    for(int i = 0; i < 18; i += 9) {
      expectedFiles.add(FileUtils.fileKeyToCommit(topicsDir, dirPrefix1, TOPIC_PARTITION, i, extension, ZERO_PAD_FMT));
      expectedFiles.add(FileUtils.fileKeyToCommit(topicsDir, dirPrefix2, TOPIC_PARTITION, i + 1, extension, ZERO_PAD_FMT));
      expectedFiles.add(FileUtils.fileKeyToCommit(topicsDir, dirPrefix3, TOPIC_PARTITION, i + 2, extension, ZERO_PAD_FMT));
    }

    verify(expectedFiles, 3, schema, expectedRecords);
  }

  @Test
  public void testWriteRecordTimeBasedPartitionWallclockRealtime() throws Exception {
    setUp();

    long timeBucketMs = TimeUnit.SECONDS.toMillis(5);
    long partitionDurationMs = TimeUnit.MINUTES.toMillis(1);
    // Define the partitioner
    Partitioner<FieldSchema> partitioner = new TimeBasedPartitioner<>();
    parsedConfig.put(PartitionerConfig.PARTITION_DURATION_MS_CONFIG, partitionDurationMs);
    parsedConfig.put(
        PartitionerConfig.PATH_FORMAT_CONFIG, "'year'=YYYY_'month'=MM_'day'=dd_'hour'=HH_'min'=mm_'sec'=ss");
    partitioner.configure(parsedConfig);

    TopicPartitionWriter topicPartitionWriter = new TopicPartitionWriter(
        TOPIC_PARTITION, storage, writerProvider, partitioner, connectorConfig, context);

    String key = "key";
    Schema schema = createSchema();
    List<Struct> records = createRecordBatches(schema, 3, 6);
    Collection<SinkRecord> sinkRecords = createSinkRecords(records.subList(0, 9), key, schema);
    for (SinkRecord record : sinkRecords) {
      topicPartitionWriter.buffer(record);
    }

    long timestampFirst = SYSTEM.milliseconds();
    topicPartitionWriter.write();

    SYSTEM.sleep(timeBucketMs);

    sinkRecords = createSinkRecords(records.subList(9, 18), key, schema, 9);
    for (SinkRecord record : sinkRecords) {
      topicPartitionWriter.buffer(record);
    }

    long timestampLater = SYSTEM.milliseconds();
    topicPartitionWriter.write();
    topicPartitionWriter.close();

    String encodedPartitionFirst = getTimebasedEncodedPartition(timestampFirst);
    String encodedPartitionLater = getTimebasedEncodedPartition(timestampLater);

    String dirPrefixFirst = partitioner.generatePartitionedPath(TOPIC, encodedPartitionFirst);
    List<String> expectedFiles = new ArrayList<>();
    for (int i : new int[]{0, 3, 6}) {
      expectedFiles.add(FileUtils.fileKeyToCommit(topicsDir, dirPrefixFirst, TOPIC_PARTITION, i, extension,
                                                  ZERO_PAD_FMT));
    }

    String dirPrefixLater = partitioner.generatePartitionedPath(TOPIC, encodedPartitionLater);
    for (int i : new int[]{9, 12, 15}) {
      expectedFiles.add(FileUtils.fileKeyToCommit(topicsDir, dirPrefixLater, TOPIC_PARTITION, i, extension,
                                                  ZERO_PAD_FMT));
    }
    verify(expectedFiles, 3, schema, records);
  }

  @Test
  public void testWriteRecordTimeBasedPartitionWallclockMocked() throws Exception {
    localProps.put(S3SinkConnectorConfig.FLUSH_SIZE_CONFIG, "1000");
    localProps.put(
        S3SinkConnectorConfig.ROTATE_INTERVAL_MS_CONFIG,
        String.valueOf(TimeUnit.HOURS.toMillis(1))
    );
    setUp();

    // Define the partitioner
    TimeBasedPartitioner<FieldSchema> partitioner = new TimeBasedPartitioner<>();
    parsedConfig.put(PartitionerConfig.PARTITION_DURATION_MS_CONFIG, TimeUnit.DAYS.toMillis(1));
    parsedConfig.put(
        PartitionerConfig.TIMESTAMP_EXTRACTOR_CLASS_CONFIG, MockedWallclockTimestampExtractor.class.getName());
    partitioner.configure(parsedConfig);
    TopicPartitionWriter topicPartitionWriter = new TopicPartitionWriter(
        TOPIC_PARTITION, storage, writerProvider, partitioner, connectorConfig, context);

    String key = "key";
    Schema schema = createSchema();
    List<Struct> records = createRecordBatches(schema, 3, 6);
    Collection<SinkRecord> sinkRecords = createSinkRecords(records.subList(0, 9), key, schema);
    for (SinkRecord record : sinkRecords) {
      topicPartitionWriter.buffer(record);
    }

    MockTime time = ((MockedWallclockTimestampExtractor) partitioner.getTimestampExtractor()).time;
    // Bring the clock to present.
    time.sleep(SYSTEM.milliseconds());
    long timestampFirst = time.milliseconds();
    topicPartitionWriter.write();

    // 2 hours
    time.sleep(2 * 3600 * 1000);

    sinkRecords = createSinkRecords(records.subList(9, 18), key, schema, 9);
    for (SinkRecord record : sinkRecords) {
      topicPartitionWriter.buffer(record);
    }

    long timestampLater = time.milliseconds();
    topicPartitionWriter.write();

    // 1 hours and 1 ms, send another record to flush the pending ones.
    time.sleep(3600 * 1000 + 1);

    sinkRecords = createSinkRecords(records.subList(17, 18), key, schema, 1);
    for (SinkRecord record : sinkRecords) {
      topicPartitionWriter.buffer(record);
    }
    topicPartitionWriter.write();
    topicPartitionWriter.close();

    String encodedPartitionFirst = getTimebasedEncodedPartition(timestampFirst);
    String encodedPartitionLater = getTimebasedEncodedPartition(timestampLater);

    String dirPrefixFirst = partitioner.generatePartitionedPath(TOPIC, encodedPartitionFirst);
    List<String> expectedFiles = new ArrayList<>();
    for (int i : new int[]{0}) {
      expectedFiles.add(FileUtils.fileKeyToCommit(topicsDir, dirPrefixFirst, TOPIC_PARTITION, i, extension,
                                                  ZERO_PAD_FMT));
    }

    String dirPrefixLater = partitioner.generatePartitionedPath(TOPIC, encodedPartitionLater);
    for (int i : new int[]{9}) {
      expectedFiles.add(FileUtils.fileKeyToCommit(topicsDir, dirPrefixLater, TOPIC_PARTITION, i, extension,
                                                  ZERO_PAD_FMT));
    }
    verify(expectedFiles, 9, schema, records);
  }

  @Test
  public void testWriteRecordTimeBasedPartitionRecordTimestampHours() throws Exception {
    // Do not roll on size, only based on time.
    localProps.put(S3SinkConnectorConfig.FLUSH_SIZE_CONFIG, "1000");
    localProps.put(
        S3SinkConnectorConfig.ROTATE_INTERVAL_MS_CONFIG,
        String.valueOf(TimeUnit.MINUTES.toMillis(1))
    );
    setUp();

    // Define the partitioner
    Partitioner<FieldSchema> partitioner = new HourlyPartitioner<>();
    parsedConfig.put(S3SinkConnectorConfig.ROTATE_INTERVAL_MS_CONFIG, TimeUnit.MINUTES.toMillis(1));
    parsedConfig.put(PartitionerConfig.TIMESTAMP_EXTRACTOR_CLASS_CONFIG, "Record");
    partitioner.configure(parsedConfig);

    TopicPartitionWriter topicPartitionWriter = new TopicPartitionWriter(
        TOPIC_PARTITION, storage, writerProvider, partitioner, connectorConfig, context);

    String key = "key";
    Schema schema = createSchema();
    List<Struct> records = createRecordBatches(schema, 3, 6);
    DateTime first = new DateTime(2017, 3, 2, 10, 0, DateTimeZone.forID("America/Los_Angeles"));
    // One record every 20 sec, puts 3 records every minute/rotate interval
    long advanceMs = 20000;
    long timestampFirst = first.getMillis();
    Collection<SinkRecord> sinkRecords = createSinkRecordsWithTimestamp(records.subList(0, 9), key, schema, 0,
                                                                        timestampFirst, advanceMs);
    long timestampLater = first.plusHours(2).getMillis();
    sinkRecords.addAll(
        createSinkRecordsWithTimestamp(records.subList(9, 18), key, schema, 9, timestampLater, advanceMs));

    for (SinkRecord record : sinkRecords) {
      topicPartitionWriter.buffer(record);
    }

    topicPartitionWriter.write();
    topicPartitionWriter.close();

    String encodedPartitionFirst = getTimebasedEncodedPartition(timestampFirst);
    String encodedPartitionLater = getTimebasedEncodedPartition(timestampLater);

    String dirPrefixFirst = partitioner.generatePartitionedPath(TOPIC, encodedPartitionFirst);
    List<String> expectedFiles = new ArrayList<>();
    for (int i : new int[]{0, 3, 6}) {
      expectedFiles.add(FileUtils.fileKeyToCommit(topicsDir, dirPrefixFirst, TOPIC_PARTITION, i, extension,
                                                  ZERO_PAD_FMT));
    }

    String dirPrefixLater = partitioner.generatePartitionedPath(TOPIC, encodedPartitionLater);
    // Records 15,16,17 won't be flushed until a record with a higher timestamp arrives.
    for (int i : new int[]{9, 12}) {
      expectedFiles.add(FileUtils.fileKeyToCommit(topicsDir, dirPrefixLater, TOPIC_PARTITION, i, extension,
                                                  ZERO_PAD_FMT));
    }
    verify(expectedFiles, 3, schema, records);
  }

  @Test
  public void testWriteRecordTimeBasedPartitionRecordTimestampDays() throws Exception {
    localProps.put(S3SinkConnectorConfig.FLUSH_SIZE_CONFIG, "1000");
    localProps.put(
        S3SinkConnectorConfig.ROTATE_INTERVAL_MS_CONFIG,
        String.valueOf(TimeUnit.MINUTES.toMillis(1))
    );
    setUp();

    // Define the partitioner
    Partitioner<FieldSchema> partitioner = new DailyPartitioner<>();
    parsedConfig.put(PartitionerConfig.TIMESTAMP_EXTRACTOR_CLASS_CONFIG, "Record");
    parsedConfig.put(PartitionerConfig.PATH_FORMAT_CONFIG, "'year'=YYYY_'month'=MM_'day'=dd");
    partitioner.configure(parsedConfig);

    TopicPartitionWriter topicPartitionWriter = new TopicPartitionWriter(
        TOPIC_PARTITION, storage, writerProvider, partitioner, connectorConfig, context);

    String key = "key";
    Schema schema = createSchema();
    List<Struct> records = createRecordBatches(schema, 3, 6);
    DateTime first = new DateTime(2017, 3, 2, 10, 0, DateTimeZone.forID("America/Los_Angeles"));
    // One record every 20 sec, puts 3 records every minute/rotate interval
    long advanceMs = 20000;
    long timestampFirst = first.getMillis();
    Collection<SinkRecord> sinkRecords = createSinkRecordsWithTimestamp(records.subList(0, 9), key, schema, 0,
                                                                        timestampFirst, advanceMs);
    long timestampLater = first.plusHours(2).getMillis();
    sinkRecords.addAll(
        createSinkRecordsWithTimestamp(records.subList(9, 18), key, schema, 9, timestampLater, advanceMs));

    for (SinkRecord record : sinkRecords) {
      topicPartitionWriter.buffer(record);
    }

    topicPartitionWriter.write();
    topicPartitionWriter.close();

    String encodedPartitionFirst = getTimebasedEncodedPartition(timestampFirst);
    String encodedPartitionLater = getTimebasedEncodedPartition(timestampLater);

    String dirPrefixFirst = partitioner.generatePartitionedPath(TOPIC, encodedPartitionFirst);
    List<String> expectedFiles = new ArrayList<>();
    for (int i : new int[]{0, 3, 6}) {
      expectedFiles.add(FileUtils.fileKeyToCommit(topicsDir, dirPrefixFirst, TOPIC_PARTITION, i, extension,
                                                  ZERO_PAD_FMT));
    }

    String dirPrefixLater = partitioner.generatePartitionedPath(TOPIC, encodedPartitionLater);
    // Records 15,16,17 won't be flushed until a record with a higher timestamp arrives.
    for (int i : new int[]{9, 12}) {
      expectedFiles.add(FileUtils.fileKeyToCommit(topicsDir, dirPrefixLater, TOPIC_PARTITION, i, extension,
                                                  ZERO_PAD_FMT));
    }
    verify(expectedFiles, 3, schema, records);
  }

  @Test(expected = ConnectException.class)
  public void testWriteRecordTimeBasedPartitionWithNullTimestamp() throws Exception {
    localProps.put(
        S3SinkConnectorConfig.ROTATE_INTERVAL_MS_CONFIG,
        String.valueOf(TimeUnit.MINUTES.toMillis(1))
    );
    setUp();

    // Define the partitioner
    Partitioner<FieldSchema> partitioner = new TimeBasedPartitioner<>();
    parsedConfig.put(PartitionerConfig.TIMESTAMP_EXTRACTOR_CLASS_CONFIG, "Record");
    parsedConfig.put(PartitionerConfig.PATH_FORMAT_CONFIG, "'year'=YYYY_'month'=MM_'day'=dd");
    parsedConfig.put(PartitionerConfig.PARTITION_DURATION_MS_CONFIG, TimeUnit.DAYS.toMillis(1));
    partitioner.configure(parsedConfig);

    TopicPartitionWriter topicPartitionWriter = new TopicPartitionWriter(
        TOPIC_PARTITION, storage, writerProvider, partitioner, connectorConfig, context);

    String key = "key";
    Schema schema = createSchema();
    List<Struct> records = createRecordBatches(schema, 1, 1);
    // Just one bad record with null timestamp
    Collection<SinkRecord> sinkRecords = createSinkRecords(records, key, schema, 0);

    for (SinkRecord record : sinkRecords) {
      topicPartitionWriter.buffer(record);
    }

    topicPartitionWriter.write();
  }

  @Test
  public void testWriteRecordTimeBasedPartitionWallclockMockedWithScheduleRotation()
      throws Exception {
    localProps.put(S3SinkConnectorConfig.FLUSH_SIZE_CONFIG, "1000");
    localProps.put(
        S3SinkConnectorConfig.ROTATE_INTERVAL_MS_CONFIG,
        String.valueOf(TimeUnit.HOURS.toMillis(1))
    );
    localProps.put(
        S3SinkConnectorConfig.ROTATE_SCHEDULE_INTERVAL_MS_CONFIG,
        String.valueOf(TimeUnit.MINUTES.toMillis(10))
    );
    setUp();

    // Define the partitioner
    TimeBasedPartitioner<FieldSchema> partitioner = new TimeBasedPartitioner<>();
    parsedConfig.put(PartitionerConfig.PARTITION_DURATION_MS_CONFIG, TimeUnit.DAYS.toMillis(1));
    parsedConfig.put(
        PartitionerConfig.TIMESTAMP_EXTRACTOR_CLASS_CONFIG, MockedWallclockTimestampExtractor.class.getName());
    partitioner.configure(parsedConfig);

    MockTime time = ((MockedWallclockTimestampExtractor) partitioner.getTimestampExtractor()).time;

    // Bring the clock to present.
    time.sleep(SYSTEM.milliseconds());
    TopicPartitionWriter topicPartitionWriter = new TopicPartitionWriter(
        TOPIC_PARTITION, writerProvider, partitioner, connectorConfig, context, time);

    String key = "key";
    Schema schema = createSchema();
    List<Struct> records = createRecordBatches(schema, 3, 6);
    Collection<SinkRecord> sinkRecords = createSinkRecords(records.subList(0, 3), key, schema);
    for (SinkRecord record : sinkRecords) {
      topicPartitionWriter.buffer(record);
    }

    // No records written to S3
    topicPartitionWriter.write();
    long timestampFirst = time.milliseconds();

    // 11 minutes
    time.sleep(TimeUnit.MINUTES.toMillis(11));
    // Records are written due to scheduled rotation
    topicPartitionWriter.write();

    sinkRecords = createSinkRecords(records.subList(3, 6), key, schema, 3);
    for (SinkRecord record : sinkRecords) {
      topicPartitionWriter.buffer(record);
    }

    // More records later
    topicPartitionWriter.write();
    long timestampLater = time.milliseconds();

    // 11 minutes later, another scheduled rotation
    time.sleep(TimeUnit.MINUTES.toMillis(11));

    // Again the records are written due to scheduled rotation
    topicPartitionWriter.write();
    topicPartitionWriter.close();

    String encodedPartitionFirst = getTimebasedEncodedPartition(timestampFirst);
    String encodedPartitionLater = getTimebasedEncodedPartition(timestampLater);

    String dirPrefixFirst = partitioner.generatePartitionedPath(TOPIC, encodedPartitionFirst);
    List<String> expectedFiles = new ArrayList<>();
    for (int i : new int[]{0}) {
      expectedFiles.add(FileUtils.fileKeyToCommit(topicsDir, dirPrefixFirst, TOPIC_PARTITION, i, extension,
                                                  ZERO_PAD_FMT));
    }

    String dirPrefixLater = partitioner.generatePartitionedPath(TOPIC, encodedPartitionLater);
    for (int i : new int[]{3}) {
      expectedFiles.add(FileUtils.fileKeyToCommit(topicsDir, dirPrefixLater, TOPIC_PARTITION, i, extension,
                                                  ZERO_PAD_FMT));
    }
    verify(expectedFiles, 3, schema, records);
  }

  @Test
  public void testWriteRecordTimeBasedPartitionFieldTimestampHours() throws Exception {
    // Do not roll on size, only based on time.
    localProps.put(S3SinkConnectorConfig.FLUSH_SIZE_CONFIG, "1000");
    localProps.put(
        S3SinkConnectorConfig.ROTATE_INTERVAL_MS_CONFIG,
        String.valueOf(TimeUnit.MINUTES.toMillis(1))
    );
    setUp();

    // Define the partitioner
    Partitioner<FieldSchema> partitioner = new HourlyPartitioner<>();
    parsedConfig.put(PartitionerConfig.TIMESTAMP_EXTRACTOR_CLASS_CONFIG, "RecordField");
    partitioner.configure(parsedConfig);

    TopicPartitionWriter topicPartitionWriter = new TopicPartitionWriter(
        TOPIC_PARTITION, storage, writerProvider, partitioner, connectorConfig, context);

    String key = "key";
    Schema schema = createSchemaWithTimestampField();

    DateTime first = new DateTime(2017, 3, 2, 10, 0, DateTimeZone.forID("America/Los_Angeles"));
    // One record every 20 sec, puts 3 records every minute/rotate interval
    long advanceMs = 20000;
    long timestampFirst = first.getMillis();
    int size = 18;

    ArrayList<Struct> records = new ArrayList<>(size);
    for (int i = 0; i < size/2; ++i) {
      records.add(createRecordWithTimestampField(schema, timestampFirst));
      timestampFirst += advanceMs;
    }
    Collection<SinkRecord> sinkRecords = createSinkRecords(records.subList(0, 9), key, schema);

    long timestampLater = first.plusHours(2).getMillis();
    for (int i = size/2; i < size; ++i) {
      records.add(createRecordWithTimestampField(schema, timestampLater));
      timestampLater += advanceMs;
    }
    sinkRecords.addAll(createSinkRecords(records.subList(9, 18), key, schema, 9));

    // And one last record to flush the previous ones.
    long timestampMuchLater = first.plusHours(6).getMillis();
    Struct lastOne = createRecordWithTimestampField(schema, timestampMuchLater);
    sinkRecords.addAll(createSinkRecords(Collections.singletonList(lastOne), key, schema, 19));

    for (SinkRecord record : sinkRecords) {
      topicPartitionWriter.buffer(record);
    }

    topicPartitionWriter.write();
    topicPartitionWriter.close();

    String encodedPartitionFirst = getTimebasedEncodedPartition(timestampFirst);
    String encodedPartitionLater = getTimebasedEncodedPartition(timestampLater);

    String dirPrefixFirst = partitioner.generatePartitionedPath(TOPIC, encodedPartitionFirst);
    List<String> expectedFiles = new ArrayList<>();
    for (int i : new int[]{0, 3, 6}) {
      expectedFiles.add(FileUtils.fileKeyToCommit(topicsDir, dirPrefixFirst, TOPIC_PARTITION, i, extension,
                                                  ZERO_PAD_FMT));
    }

    String dirPrefixLater = partitioner.generatePartitionedPath(TOPIC, encodedPartitionLater);
    for (int i : new int[]{9, 12, 15}) {
      expectedFiles.add(FileUtils.fileKeyToCommit(topicsDir, dirPrefixLater, TOPIC_PARTITION, i, extension,
                                                  ZERO_PAD_FMT));
    }
    verify(expectedFiles, 3, schema, records);
  }

<<<<<<< HEAD
  @Test
  public void testLateDataAppendsCurrentPartitionRotation() throws Exception {
    // Do not roll on size, only based on time.
    localProps.put(S3SinkConnectorConfig.FLUSH_SIZE_CONFIG, "1000");
    localProps.put(
        S3SinkConnectorConfig.ROTATE_INTERVAL_MS_CONFIG,
        String.valueOf(TimeUnit.MINUTES.toMillis(1))
    );
    localProps.put(
        StorageSinkConnectorConfig.APPEND_LATE_DATA,
        String.valueOf(true)
    );
    setUp();

    // Define the partitioner
    Partitioner<FieldSchema> partitioner = new HourlyPartitioner<>();
    parsedConfig.put(PartitionerConfig.TIMESTAMP_EXTRACTOR_CLASS_CONFIG, "RecordField");
    partitioner.configure(parsedConfig);

    TopicPartitionWriter topicPartitionWriter = new TopicPartitionWriter(
        TOPIC_PARTITION, storage, writerProvider, partitioner, connectorConfig, context);

    String key = "key";
    Schema schema = createSchemaWithTimestampField();

    DateTime first = new DateTime(2017, 3, 2, 10, 0, DateTimeZone.forID("America/Los_Angeles"));

    ArrayList<Struct> records = new ArrayList<>(50);

    long[] timestamps = {
        // These two will roll together if we append-late
        first.getMillis(),
        first.minusSeconds(20).getMillis(),
        // These will all roll together if we append-late
        first.plusHours(2).getMillis(),
        first.minusSeconds(20).getMillis(),
        first.plusMinutes(90).getMillis(),
        // These two will roll together in append-late mode, but not until they are flushed
        first.plusHours(6).getMillis(),
        first.plusHours(4).getMillis()
    };

    for (long timestamp : timestamps) {
      records.add(createRecordWithTimestampField(schema, timestamp));
    }

    Collection<SinkRecord> sinkRecords = createSinkRecords(records.subList(0, records.size()), key, schema);

    for (SinkRecord record : sinkRecords) {
      topicPartitionWriter.buffer(record);
    }

    topicPartitionWriter.write();
    topicPartitionWriter.close();

    List<String> expectedFiles = new ArrayList<>();
    // APPEND_LATE expects one rollup since we append late records to currently open
    String encodedPartition = getTimebasedEncodedPartition(first.getMillis());
    String dirPrefix = partitioner.generatePartitionedPath(TOPIC, encodedPartition);
    expectedFiles.add(FileUtils.fileKeyToCommit(
        topicsDir, dirPrefix, TOPIC_PARTITION, 0, extension, ZERO_PAD_FMT
    ));

    String laterEncodedPartition = getTimebasedEncodedPartition(first.plusHours(2).getMillis());
    String laterDirPrefix = partitioner.generatePartitionedPath(TOPIC, laterEncodedPartition);
    expectedFiles.add(FileUtils.fileKeyToCommit(
        topicsDir, laterDirPrefix, TOPIC_PARTITION, 2, extension, ZERO_PAD_FMT
    ));
    verify(expectedFiles, schema, records);
  }


  @Test
  public void testLateDataPartitionRotationRollSmallFile() throws Exception {
    // Do not roll on size, only based on time.
    localProps.put(S3SinkConnectorConfig.FLUSH_SIZE_CONFIG, "1000");
    localProps.put(
        S3SinkConnectorConfig.ROTATE_INTERVAL_MS_CONFIG,
        String.valueOf(TimeUnit.MINUTES.toMillis(1))
    );
    localProps.put(
        StorageSinkConnectorConfig.APPEND_LATE_DATA,
        String.valueOf(false)
    );

    setUp();

    // Define the partitioner
    Partitioner<FieldSchema> partitioner = new HourlyPartitioner<>();
    parsedConfig.put(PartitionerConfig.TIMESTAMP_EXTRACTOR_CLASS_CONFIG, "RecordField");
    partitioner.configure(parsedConfig);

    TopicPartitionWriter topicPartitionWriter = new TopicPartitionWriter(
        TOPIC_PARTITION, storage, writerProvider, partitioner, connectorConfig, context);

    String key = "key";
    Schema schema = createSchemaWithTimestampField();

    DateTime first = new DateTime(2017, 3, 2, 10, 0, DateTimeZone.forID("America/Los_Angeles"));

    ArrayList<Struct> records = new ArrayList<>(50);

    // Each of these records will trigger a rollup since they are not in same partition as preceding
    long[] timestamps = {
        first.getMillis(),
        first.minusSeconds(20).getMillis(),
        first.plusHours(2).getMillis(),
        first.minusSeconds(20).getMillis(),
        first.plusMinutes(90).getMillis(),
        first.plusHours(6).getMillis(),
        first.plusHours(4).getMillis()
    };

    for (long timestamp : timestamps) {
      records.add(createRecordWithTimestampField(schema, timestamp));
    }

    Collection<SinkRecord> sinkRecords = createSinkRecords(records.subList(0, records.size()), key, schema);

    for (SinkRecord record : sinkRecords) {
      topicPartitionWriter.buffer(record);
    }

    topicPartitionWriter.write();
    topicPartitionWriter.close();

    List<String> expectedFiles = new ArrayList<>();
    expectedFiles.add(getExpectedFile(timestamps[0], 0, partitioner));
    expectedFiles.add(getExpectedFile(timestamps[1], 1, partitioner));
    expectedFiles.add(getExpectedFile(timestamps[2], 2, partitioner));
    expectedFiles.add(getExpectedFile(timestamps[3], 3, partitioner));
    expectedFiles.add(getExpectedFile(timestamps[4], 4, partitioner));
    expectedFiles.add(getExpectedFile(timestamps[5], 5, partitioner));

    // Expect the records to be sorted in the verify, and the last one will not be flushed
    Collections.sort(records.subList(0, records.size()-1), new Comparator<Struct>() {
      @Override
      public int compare(Struct o1, Struct o2) {
        return Long.compare((long) o1.get("timestamp"), (long) o2.get("timestamp"));
      }
    });

    verify(expectedFiles, schema, records);
  }

  @Test
  public void testLateDataNullTimestampExtractor() throws Exception {
    // Do not roll on size, only based on time.
    localProps.put(S3SinkConnectorConfig.FLUSH_SIZE_CONFIG, "1000");
    localProps.put(
        S3SinkConnectorConfig.ROTATE_INTERVAL_MS_CONFIG,
        String.valueOf(TimeUnit.MINUTES.toMillis(1))
    );
    localProps.put(
        StorageSinkConnectorConfig.APPEND_LATE_DATA,
        String.valueOf(true)
    );
    setUp();

    // Define the partitioner
    Partitioner<FieldSchema> partitioner = new DefaultPartitioner<>();
    partitioner.configure(parsedConfig);

    TopicPartitionWriter topicPartitionWriter = new TopicPartitionWriter(
        TOPIC_PARTITION, storage, writerProvider, partitioner, connectorConfig, context);

    String key = "key";
    Schema schema = createSchemaWithTimestampField();

    DateTime first = new DateTime(2017, 3, 2, 10, 0, DateTimeZone.forID("America/Los_Angeles"));
    long advanceMs = TimeUnit.SECONDS.toMillis(20);
    long timeStampNow = first.getMillis();
    int size = 5;

    ArrayList<Struct> records = new ArrayList<>(size);
    // 0 sec: This initial record is our t=0 baseline record timestamp
    records.add(createRecordWithTimestampField(schema, timeStampNow));

    // -20 sec: Late arriving, and would normally go to its own partition & rollup
    long tminus20 = timeStampNow - advanceMs;
    records.add(createRecordWithTimestampField(schema, tminus20));

    // 2 hrs later. This will flush the previous two records as a rollup, and should start a new
    // partition in its own hour. I sent two so the rollups are all the same size
    long tplus2hrs = timeStampNow + TimeUnit.HOURS.toMillis(2);
    records.add(createRecordWithTimestampField(schema, tplus2hrs));
    records.add(createRecordWithTimestampField(schema, tplus2hrs));

    // 4 hrs later. This record will flush everythign in the writer
    long tplus4hrs = timeStampNow + TimeUnit.HOURS.toMillis(4);
    records.add(createRecordWithTimestampField(schema, tplus4hrs));

    Collection<SinkRecord> sinkRecords = createSinkRecords(records.subList(0, size), key, schema);

    for (SinkRecord record : sinkRecords) {
      topicPartitionWriter.buffer(record);
    }

    topicPartitionWriter.write();
    topicPartitionWriter.close();

    // No flushing since there is no time-based partitioning
    verify(Collections.<String>emptyList(), -1, schema, records);
  }

  @Test
  public void testWriteRecordTimeBasedPartitionFieldTimestampHoursWithLateRecords() throws Exception {
    // Do not roll on size, only based on time.
    localProps.put(S3SinkConnectorConfig.FLUSH_SIZE_CONFIG, "1000");
    localProps.put(
        S3SinkConnectorConfig.ROTATE_INTERVAL_MS_CONFIG,
        String.valueOf(TimeUnit.MINUTES.toMillis(1))
    );
    setUp();

    // Define the partitioner
    Partitioner<FieldSchema> partitioner = new HourlyPartitioner<>();
    parsedConfig.put(PartitionerConfig.TIMESTAMP_EXTRACTOR_CLASS_CONFIG, "RecordField");
    partitioner.configure(parsedConfig);
    TopicPartitionWriter topicPartitionWriter = new TopicPartitionWriter(
        TOPIC_PARTITION, storage, writerProvider, partitioner, connectorConfig, context);

    String key = "key";
    Schema schema = createSchemaWithTimestampField();

    DateTime first = new DateTime(2017, 3, 2, 10, 0, DateTimeZone.forID("America/Los_Angeles"));
    // One record every 20 sec, puts 3 records every minute/rotate interval
    long advanceMs = TimeUnit.SECONDS.toMillis(20);
    long timestampNow = first.getMillis();
    int size = 5;

    ArrayList<Struct> records = new ArrayList<>(size);
    // 0 sec
    records.add(createRecordWithTimestampField(schema, timestampNow));

    // 20 sec
    timestampNow += advanceMs;
    records.add(createRecordWithTimestampField(schema, timestampNow));

    // 40 sec
    timestampNow += advanceMs;
    records.add(createRecordWithTimestampField(schema, timestampNow));

    // 30 sec: This should not flush
    timestampNow -= TimeUnit.SECONDS.toMillis(10);
    records.add(createRecordWithTimestampField(schema, timestampNow));

    // 90 sec: This should flush
    timestampNow += TimeUnit.SECONDS.toMillis(90);
    records.add(createRecordWithTimestampField(schema, timestampNow));

    Collection<SinkRecord> sinkRecords = createSinkRecords(records.subList(0, size), key, schema);

    for (SinkRecord record : sinkRecords) {
      topicPartitionWriter.buffer(record);
    }

    topicPartitionWriter.write();
    topicPartitionWriter.close();

    String encodedPartition = getTimebasedEncodedPartition(timestampNow);

    String dirPrefix = partitioner.generatePartitionedPath(TOPIC, encodedPartition);
    List<String> expectedFiles = new ArrayList<>();
    expectedFiles.add(FileUtils.fileKeyToCommit(
        topicsDir, dirPrefix, TOPIC_PARTITION, 0, extension, ZERO_PAD_FMT
    ));

    verify(expectedFiles, 4, schema, records);
  }

=======
>>>>>>> ecccd5c6
  private String getTimebasedEncodedPartition(long timestamp) {
    long partitionDurationMs = (Long) parsedConfig.get(PartitionerConfig.PARTITION_DURATION_MS_CONFIG);
    String pathFormat = (String) parsedConfig.get(PartitionerConfig.PATH_FORMAT_CONFIG);
    String timeZone = (String) parsedConfig.get(PartitionerConfig.TIMEZONE_CONFIG);
    return TimeUtils.encodeTimestamp(partitionDurationMs, pathFormat, timeZone, timestamp);
  }

  @Test
  public void testNoFilesWrittenWithoutCommit() throws Exception {
    // Setting size-based rollup to 10 but will produce fewer records. Commit should not happen.
    localProps.put(S3SinkConnectorConfig.FLUSH_SIZE_CONFIG, "10");
    setUp();

    // Define the partitioner
    Partitioner<FieldSchema> partitioner = new DefaultPartitioner<>();
    partitioner.configure(parsedConfig);
    TopicPartitionWriter topicPartitionWriter = new TopicPartitionWriter(
        TOPIC_PARTITION, storage, writerProvider, partitioner,  connectorConfig, context);

    String key = "key";
    Schema schema = createSchema();
    List<Struct> records = createRecordBatches(schema, 3, 3);

    Collection<SinkRecord> sinkRecords = createSinkRecords(records, key, schema);

    for (SinkRecord record : sinkRecords) {
      topicPartitionWriter.buffer(record);
    }

    // Test actual write
    topicPartitionWriter.write();
    topicPartitionWriter.close();

    // Record size argument does not matter.
    verify(Collections.<String>emptyList(), -1, schema, records);
  }

  @Test
  public void testRotateIntervalIsIgnoredWhenUsedWithNoTimeBasedPartitioner() throws Exception {
    // Setting size-based rollup to 10 but will produce fewer records. Commit should not happen.
    localProps.put(S3SinkConnectorConfig.FLUSH_SIZE_CONFIG, "10");
    localProps.put(
        S3SinkConnectorConfig.ROTATE_INTERVAL_MS_CONFIG,
        String.valueOf(TimeUnit.MINUTES.toMillis(1))
    );
    setUp();

    // Define the partitioner
    Partitioner<FieldSchema> partitioner = new DefaultPartitioner<>();
    partitioner.configure(parsedConfig);
    TopicPartitionWriter topicPartitionWriter = new TopicPartitionWriter(
        TOPIC_PARTITION, storage, writerProvider, partitioner,  connectorConfig, context);

    String key = "key";
    Schema schema = createSchema();
    List<Struct> records = createRecordBatches(schema, 3, 3);

    Collection<SinkRecord> sinkRecords = createSinkRecords(records, key, schema);

    for (SinkRecord record : sinkRecords) {
      topicPartitionWriter.buffer(record);
    }

    // Test actual write
    topicPartitionWriter.write();
    topicPartitionWriter.close();

    // Record size argument does not matter.
    verify(Collections.<String>emptyList(), -1, schema, records);
  }

  @Test
  public void testWriteRecordDefaultWithEmptyTopicsDir() throws Exception {
    localProps.put(StorageCommonConfig.TOPICS_DIR_CONFIG, "");
    setUp();

    // Define the partitioner
    Partitioner<FieldSchema> partitioner = new DefaultPartitioner<>();
    partitioner.configure(parsedConfig);
    TopicPartitionWriter topicPartitionWriter = new TopicPartitionWriter(
        TOPIC_PARTITION, storage, writerProvider, partitioner,  connectorConfig, context);

    String key = "key";
    Schema schema = createSchema();
    List<Struct> records = createRecordBatches(schema, 3, 3);

    Collection<SinkRecord> sinkRecords = createSinkRecords(records, key, schema);

    for (SinkRecord record : sinkRecords) {
      topicPartitionWriter.buffer(record);
    }

    // Test actual write
    topicPartitionWriter.write();
    topicPartitionWriter.close();

    String dirPrefix = partitioner.generatePartitionedPath(TOPIC, "partition=" + PARTITION);
    List<String> expectedFiles = new ArrayList<>();
    expectedFiles.add(FileUtils.fileKeyToCommit(topicsDir, dirPrefix, TOPIC_PARTITION, 0, extension, ZERO_PAD_FMT));
    expectedFiles.add(FileUtils.fileKeyToCommit(topicsDir, dirPrefix, TOPIC_PARTITION, 3, extension, ZERO_PAD_FMT));
    expectedFiles.add(FileUtils.fileKeyToCommit(topicsDir, dirPrefix, TOPIC_PARTITION, 6, extension, ZERO_PAD_FMT));
    verify(expectedFiles, 3, schema, records);
  }

  private Struct createRecord(Schema schema, int ibase, float fbase) {
    return new Struct(schema)
               .put("boolean", true)
               .put("int", ibase)
               .put("long", (long) ibase)
               .put("float", fbase)
               .put("double", (double) fbase);
  }

  // Create a batch of records with incremental numeric field values. Total number of records is given by 'size'.
  private List<Struct> createRecordBatch(Schema schema, int size) {
    ArrayList<Struct> records = new ArrayList<>(size);
    int ibase = 16;
    float fbase = 12.2f;

    for (int i = 0; i < size; ++i) {
      records.add(createRecord(schema, ibase + i, fbase + i));
    }
    return records;
  }

  // Create a list of records by repeating the same record batch. Total number of records: 'batchesNum' x 'batchSize'
  private List<Struct> createRecordBatches(Schema schema, int batchSize, int batchesNum) {
    ArrayList<Struct> records = new ArrayList<>();
    for (int i = 0; i < batchesNum; ++i) {
      records.addAll(createRecordBatch(schema, batchSize));
    }
    return records;
  }

  // Given a list of records, create a list of sink records with contiguous offsets.
  private List<SinkRecord> createSinkRecords(List<Struct> records, String key, Schema schema) {
    return createSinkRecords(records, key, schema, 0);
  }

  // Given a list of records, create a list of sink records with contiguous offsets.
  private List<SinkRecord> createSinkRecords(List<Struct> records, String key, Schema schema, int startOffset) {
    ArrayList<SinkRecord> sinkRecords = new ArrayList<>();
    for (int i = 0; i < records.size(); ++i) {
      sinkRecords.add(new SinkRecord(TOPIC, PARTITION, Schema.STRING_SCHEMA, key, schema, records.get(i),
                                     i + startOffset));
    }
    return sinkRecords;
  }

  // Given a list of records, create a list of sink records with contiguous offsets.
  private List<SinkRecord> createSinkRecordsWithTimestamp(List<Struct> records, String key, Schema schema,
                                                          int startOffset, long startTime, long timeStep) {
    ArrayList<SinkRecord> sinkRecords = new ArrayList<>();
    for (int i = 0, offset = startOffset; i < records.size(); ++i, ++offset) {
      sinkRecords.add(new SinkRecord(TOPIC, PARTITION, Schema.STRING_SCHEMA, key, schema, records.get(i), offset,
                                     startTime + offset * timeStep, TimestampType.CREATE_TIME));
    }
    return sinkRecords;
  }

  private void verify(List<String> expectedFileKeys, int expectedSize, Schema schema, List<Struct> records)
      throws IOException {
    List<S3ObjectSummary> summaries = listObjects(S3_TEST_BUCKET_NAME, null, s3);
    List<String> actualFiles = new ArrayList<>();
    for (S3ObjectSummary summary : summaries) {
      String fileKey = summary.getKey();
      actualFiles.add(fileKey);
    }

    Collections.sort(actualFiles);
    Collections.sort(expectedFileKeys);
    assertThat(actualFiles, is(expectedFileKeys));

    int index = 0;
    for (String fileKey : actualFiles) {
      Collection<Object> actualRecords = readRecordsAvro(S3_TEST_BUCKET_NAME, fileKey, s3);
      assertEquals(expectedSize, actualRecords.size());
      for (Object avroRecord : actualRecords) {
        Object expectedRecord = format.getAvroData().fromConnectData(schema, records.get(index++));
        assertEquals(expectedRecord, avroRecord);
      }
    }
  }

  public static class MockedWallclockTimestampExtractor implements TimestampExtractor {
    public final MockTime time;

    public MockedWallclockTimestampExtractor() {
      this.time = new MockTime();
    }

    @Override
    public void configure(Map<String, Object> config) {}

    @Override
    public Long extract(ConnectRecord<?> record) {
      return time.milliseconds();
    }
  }
}<|MERGE_RESOLUTION|>--- conflicted
+++ resolved
@@ -44,11 +44,7 @@
 import io.confluent.connect.s3.storage.S3Storage;
 import io.confluent.connect.s3.util.FileUtils;
 import io.confluent.connect.s3.util.TimeUtils;
-<<<<<<< HEAD
 import io.confluent.connect.storage.common.StorageCommonConfig;
-import io.confluent.connect.storage.StorageSinkConnectorConfig;
-=======
->>>>>>> ecccd5c6
 import io.confluent.connect.storage.format.Format;
 import io.confluent.connect.storage.format.RecordWriterProvider;
 import io.confluent.connect.storage.partitioner.DailyPartitioner;
@@ -643,280 +639,6 @@
     verify(expectedFiles, 3, schema, records);
   }
 
-<<<<<<< HEAD
-  @Test
-  public void testLateDataAppendsCurrentPartitionRotation() throws Exception {
-    // Do not roll on size, only based on time.
-    localProps.put(S3SinkConnectorConfig.FLUSH_SIZE_CONFIG, "1000");
-    localProps.put(
-        S3SinkConnectorConfig.ROTATE_INTERVAL_MS_CONFIG,
-        String.valueOf(TimeUnit.MINUTES.toMillis(1))
-    );
-    localProps.put(
-        StorageSinkConnectorConfig.APPEND_LATE_DATA,
-        String.valueOf(true)
-    );
-    setUp();
-
-    // Define the partitioner
-    Partitioner<FieldSchema> partitioner = new HourlyPartitioner<>();
-    parsedConfig.put(PartitionerConfig.TIMESTAMP_EXTRACTOR_CLASS_CONFIG, "RecordField");
-    partitioner.configure(parsedConfig);
-
-    TopicPartitionWriter topicPartitionWriter = new TopicPartitionWriter(
-        TOPIC_PARTITION, storage, writerProvider, partitioner, connectorConfig, context);
-
-    String key = "key";
-    Schema schema = createSchemaWithTimestampField();
-
-    DateTime first = new DateTime(2017, 3, 2, 10, 0, DateTimeZone.forID("America/Los_Angeles"));
-
-    ArrayList<Struct> records = new ArrayList<>(50);
-
-    long[] timestamps = {
-        // These two will roll together if we append-late
-        first.getMillis(),
-        first.minusSeconds(20).getMillis(),
-        // These will all roll together if we append-late
-        first.plusHours(2).getMillis(),
-        first.minusSeconds(20).getMillis(),
-        first.plusMinutes(90).getMillis(),
-        // These two will roll together in append-late mode, but not until they are flushed
-        first.plusHours(6).getMillis(),
-        first.plusHours(4).getMillis()
-    };
-
-    for (long timestamp : timestamps) {
-      records.add(createRecordWithTimestampField(schema, timestamp));
-    }
-
-    Collection<SinkRecord> sinkRecords = createSinkRecords(records.subList(0, records.size()), key, schema);
-
-    for (SinkRecord record : sinkRecords) {
-      topicPartitionWriter.buffer(record);
-    }
-
-    topicPartitionWriter.write();
-    topicPartitionWriter.close();
-
-    List<String> expectedFiles = new ArrayList<>();
-    // APPEND_LATE expects one rollup since we append late records to currently open
-    String encodedPartition = getTimebasedEncodedPartition(first.getMillis());
-    String dirPrefix = partitioner.generatePartitionedPath(TOPIC, encodedPartition);
-    expectedFiles.add(FileUtils.fileKeyToCommit(
-        topicsDir, dirPrefix, TOPIC_PARTITION, 0, extension, ZERO_PAD_FMT
-    ));
-
-    String laterEncodedPartition = getTimebasedEncodedPartition(first.plusHours(2).getMillis());
-    String laterDirPrefix = partitioner.generatePartitionedPath(TOPIC, laterEncodedPartition);
-    expectedFiles.add(FileUtils.fileKeyToCommit(
-        topicsDir, laterDirPrefix, TOPIC_PARTITION, 2, extension, ZERO_PAD_FMT
-    ));
-    verify(expectedFiles, schema, records);
-  }
-
-
-  @Test
-  public void testLateDataPartitionRotationRollSmallFile() throws Exception {
-    // Do not roll on size, only based on time.
-    localProps.put(S3SinkConnectorConfig.FLUSH_SIZE_CONFIG, "1000");
-    localProps.put(
-        S3SinkConnectorConfig.ROTATE_INTERVAL_MS_CONFIG,
-        String.valueOf(TimeUnit.MINUTES.toMillis(1))
-    );
-    localProps.put(
-        StorageSinkConnectorConfig.APPEND_LATE_DATA,
-        String.valueOf(false)
-    );
-
-    setUp();
-
-    // Define the partitioner
-    Partitioner<FieldSchema> partitioner = new HourlyPartitioner<>();
-    parsedConfig.put(PartitionerConfig.TIMESTAMP_EXTRACTOR_CLASS_CONFIG, "RecordField");
-    partitioner.configure(parsedConfig);
-
-    TopicPartitionWriter topicPartitionWriter = new TopicPartitionWriter(
-        TOPIC_PARTITION, storage, writerProvider, partitioner, connectorConfig, context);
-
-    String key = "key";
-    Schema schema = createSchemaWithTimestampField();
-
-    DateTime first = new DateTime(2017, 3, 2, 10, 0, DateTimeZone.forID("America/Los_Angeles"));
-
-    ArrayList<Struct> records = new ArrayList<>(50);
-
-    // Each of these records will trigger a rollup since they are not in same partition as preceding
-    long[] timestamps = {
-        first.getMillis(),
-        first.minusSeconds(20).getMillis(),
-        first.plusHours(2).getMillis(),
-        first.minusSeconds(20).getMillis(),
-        first.plusMinutes(90).getMillis(),
-        first.plusHours(6).getMillis(),
-        first.plusHours(4).getMillis()
-    };
-
-    for (long timestamp : timestamps) {
-      records.add(createRecordWithTimestampField(schema, timestamp));
-    }
-
-    Collection<SinkRecord> sinkRecords = createSinkRecords(records.subList(0, records.size()), key, schema);
-
-    for (SinkRecord record : sinkRecords) {
-      topicPartitionWriter.buffer(record);
-    }
-
-    topicPartitionWriter.write();
-    topicPartitionWriter.close();
-
-    List<String> expectedFiles = new ArrayList<>();
-    expectedFiles.add(getExpectedFile(timestamps[0], 0, partitioner));
-    expectedFiles.add(getExpectedFile(timestamps[1], 1, partitioner));
-    expectedFiles.add(getExpectedFile(timestamps[2], 2, partitioner));
-    expectedFiles.add(getExpectedFile(timestamps[3], 3, partitioner));
-    expectedFiles.add(getExpectedFile(timestamps[4], 4, partitioner));
-    expectedFiles.add(getExpectedFile(timestamps[5], 5, partitioner));
-
-    // Expect the records to be sorted in the verify, and the last one will not be flushed
-    Collections.sort(records.subList(0, records.size()-1), new Comparator<Struct>() {
-      @Override
-      public int compare(Struct o1, Struct o2) {
-        return Long.compare((long) o1.get("timestamp"), (long) o2.get("timestamp"));
-      }
-    });
-
-    verify(expectedFiles, schema, records);
-  }
-
-  @Test
-  public void testLateDataNullTimestampExtractor() throws Exception {
-    // Do not roll on size, only based on time.
-    localProps.put(S3SinkConnectorConfig.FLUSH_SIZE_CONFIG, "1000");
-    localProps.put(
-        S3SinkConnectorConfig.ROTATE_INTERVAL_MS_CONFIG,
-        String.valueOf(TimeUnit.MINUTES.toMillis(1))
-    );
-    localProps.put(
-        StorageSinkConnectorConfig.APPEND_LATE_DATA,
-        String.valueOf(true)
-    );
-    setUp();
-
-    // Define the partitioner
-    Partitioner<FieldSchema> partitioner = new DefaultPartitioner<>();
-    partitioner.configure(parsedConfig);
-
-    TopicPartitionWriter topicPartitionWriter = new TopicPartitionWriter(
-        TOPIC_PARTITION, storage, writerProvider, partitioner, connectorConfig, context);
-
-    String key = "key";
-    Schema schema = createSchemaWithTimestampField();
-
-    DateTime first = new DateTime(2017, 3, 2, 10, 0, DateTimeZone.forID("America/Los_Angeles"));
-    long advanceMs = TimeUnit.SECONDS.toMillis(20);
-    long timeStampNow = first.getMillis();
-    int size = 5;
-
-    ArrayList<Struct> records = new ArrayList<>(size);
-    // 0 sec: This initial record is our t=0 baseline record timestamp
-    records.add(createRecordWithTimestampField(schema, timeStampNow));
-
-    // -20 sec: Late arriving, and would normally go to its own partition & rollup
-    long tminus20 = timeStampNow - advanceMs;
-    records.add(createRecordWithTimestampField(schema, tminus20));
-
-    // 2 hrs later. This will flush the previous two records as a rollup, and should start a new
-    // partition in its own hour. I sent two so the rollups are all the same size
-    long tplus2hrs = timeStampNow + TimeUnit.HOURS.toMillis(2);
-    records.add(createRecordWithTimestampField(schema, tplus2hrs));
-    records.add(createRecordWithTimestampField(schema, tplus2hrs));
-
-    // 4 hrs later. This record will flush everythign in the writer
-    long tplus4hrs = timeStampNow + TimeUnit.HOURS.toMillis(4);
-    records.add(createRecordWithTimestampField(schema, tplus4hrs));
-
-    Collection<SinkRecord> sinkRecords = createSinkRecords(records.subList(0, size), key, schema);
-
-    for (SinkRecord record : sinkRecords) {
-      topicPartitionWriter.buffer(record);
-    }
-
-    topicPartitionWriter.write();
-    topicPartitionWriter.close();
-
-    // No flushing since there is no time-based partitioning
-    verify(Collections.<String>emptyList(), -1, schema, records);
-  }
-
-  @Test
-  public void testWriteRecordTimeBasedPartitionFieldTimestampHoursWithLateRecords() throws Exception {
-    // Do not roll on size, only based on time.
-    localProps.put(S3SinkConnectorConfig.FLUSH_SIZE_CONFIG, "1000");
-    localProps.put(
-        S3SinkConnectorConfig.ROTATE_INTERVAL_MS_CONFIG,
-        String.valueOf(TimeUnit.MINUTES.toMillis(1))
-    );
-    setUp();
-
-    // Define the partitioner
-    Partitioner<FieldSchema> partitioner = new HourlyPartitioner<>();
-    parsedConfig.put(PartitionerConfig.TIMESTAMP_EXTRACTOR_CLASS_CONFIG, "RecordField");
-    partitioner.configure(parsedConfig);
-    TopicPartitionWriter topicPartitionWriter = new TopicPartitionWriter(
-        TOPIC_PARTITION, storage, writerProvider, partitioner, connectorConfig, context);
-
-    String key = "key";
-    Schema schema = createSchemaWithTimestampField();
-
-    DateTime first = new DateTime(2017, 3, 2, 10, 0, DateTimeZone.forID("America/Los_Angeles"));
-    // One record every 20 sec, puts 3 records every minute/rotate interval
-    long advanceMs = TimeUnit.SECONDS.toMillis(20);
-    long timestampNow = first.getMillis();
-    int size = 5;
-
-    ArrayList<Struct> records = new ArrayList<>(size);
-    // 0 sec
-    records.add(createRecordWithTimestampField(schema, timestampNow));
-
-    // 20 sec
-    timestampNow += advanceMs;
-    records.add(createRecordWithTimestampField(schema, timestampNow));
-
-    // 40 sec
-    timestampNow += advanceMs;
-    records.add(createRecordWithTimestampField(schema, timestampNow));
-
-    // 30 sec: This should not flush
-    timestampNow -= TimeUnit.SECONDS.toMillis(10);
-    records.add(createRecordWithTimestampField(schema, timestampNow));
-
-    // 90 sec: This should flush
-    timestampNow += TimeUnit.SECONDS.toMillis(90);
-    records.add(createRecordWithTimestampField(schema, timestampNow));
-
-    Collection<SinkRecord> sinkRecords = createSinkRecords(records.subList(0, size), key, schema);
-
-    for (SinkRecord record : sinkRecords) {
-      topicPartitionWriter.buffer(record);
-    }
-
-    topicPartitionWriter.write();
-    topicPartitionWriter.close();
-
-    String encodedPartition = getTimebasedEncodedPartition(timestampNow);
-
-    String dirPrefix = partitioner.generatePartitionedPath(TOPIC, encodedPartition);
-    List<String> expectedFiles = new ArrayList<>();
-    expectedFiles.add(FileUtils.fileKeyToCommit(
-        topicsDir, dirPrefix, TOPIC_PARTITION, 0, extension, ZERO_PAD_FMT
-    ));
-
-    verify(expectedFiles, 4, schema, records);
-  }
-
-=======
->>>>>>> ecccd5c6
   private String getTimebasedEncodedPartition(long timestamp) {
     long partitionDurationMs = (Long) parsedConfig.get(PartitionerConfig.PARTITION_DURATION_MS_CONFIG);
     String pathFormat = (String) parsedConfig.get(PartitionerConfig.PATH_FORMAT_CONFIG);
