/*
 * Copyright 2018 Confluent Inc.
 *
 * Licensed under the Confluent Community License (the "License"); you may not use
 * this file except in compliance with the License.  You may obtain a copy of the
 * License at
 *
 * http://www.confluent.io/confluent-community-license
 *
 * Unless required by applicable law or agreed to in writing, software
 * distributed under the License is distributed on an "AS IS" BASIS, WITHOUT
 * WARRANTIES OF ANY KIND, either express or implied.  See the License for the
 * specific language governing permissions and limitations under the License.
 */

package io.confluent.connect.s3;

import com.amazonaws.ClientConfiguration;
import com.amazonaws.auth.AWSCredentialsProvider;
import io.confluent.connect.s3.format.bytearray.ByteArrayFormat;
import io.confluent.connect.s3.format.parquet.ParquetFormat;
import org.apache.kafka.common.config.ConfigException;
import org.apache.kafka.common.config.ConfigValue;
import org.apache.kafka.connect.sink.SinkRecord;
import org.junit.After;
import org.apache.parquet.hadoop.metadata.CompressionCodecName;
import org.junit.Before;
import org.junit.Rule;
import org.junit.Test;
import org.junit.rules.ExpectedException;

import java.util.Arrays;
import java.util.HashMap;
import java.util.List;
import java.util.Map;
import java.util.stream.Collectors;
import java.util.stream.IntStream;

import io.confluent.connect.s3.auth.AwsAssumeRoleCredentialsProvider;
import io.confluent.connect.s3.format.avro.AvroFormat;
import io.confluent.connect.s3.format.json.JsonFormat;
import io.confluent.connect.s3.storage.S3Storage;
import io.confluent.connect.storage.common.StorageCommonConfig;
import io.confluent.connect.storage.partitioner.DailyPartitioner;
import io.confluent.connect.storage.partitioner.DefaultPartitioner;
import io.confluent.connect.storage.partitioner.FieldPartitioner;
import io.confluent.connect.storage.partitioner.HourlyPartitioner;
import io.confluent.connect.storage.partitioner.Partitioner;
import io.confluent.connect.storage.partitioner.PartitionerConfig;
import io.confluent.connect.storage.partitioner.TimeBasedPartitioner;
import io.confluent.connect.avro.AvroDataConfig;

import static org.junit.Assert.assertEquals;
import static org.junit.Assert.assertNull;
import static org.junit.Assert.assertTrue;
import static org.junit.Assert.assertFalse;

public class S3SinkConnectorConfigTest extends S3SinkConnectorTestBase {

  protected Map<String, String> localProps = new HashMap<>();

  @Rule
  public ExpectedException thrown = ExpectedException.none();

  @Before
  @Override
  public void setUp() throws Exception {
    super.setUp();
  }

  @After
  @Override
  public void tearDown() throws Exception {
    super.tearDown();
    localProps.clear();
  }

  @Override
  protected Map<String, String> createProps() {
    Map<String, String> props = super.createProps();
    props.putAll(localProps);
    return props;
  }

  @Test
  public void testStorageClass() {
    // No real test case yet
    connectorConfig = new S3SinkConnectorConfig(properties);
    assertEquals(
        S3Storage.class,
        connectorConfig.getClass(StorageCommonConfig.STORAGE_CLASS_CONFIG)
    );
  }

  @Test
  public void testUndefinedURL() {
    properties.remove(StorageCommonConfig.STORE_URL_CONFIG);
    connectorConfig = new S3SinkConnectorConfig(properties);
    assertNull(connectorConfig.getString(StorageCommonConfig.STORE_URL_CONFIG));
  }

  @Test
  public void testRecommendedValues() {
    List<Object> expectedStorageClasses = Arrays.<Object>asList(S3Storage.class);
    List<Object> expectedFormatClasses = Arrays.<Object>asList(
        AvroFormat.class,
        JsonFormat.class,
        ByteArrayFormat.class,
        ParquetFormat.class
    );
    List<Object> expectedPartitionerClasses = Arrays.<Object>asList(
        DefaultPartitioner.class,
        HourlyPartitioner.class,
        DailyPartitioner.class,
        TimeBasedPartitioner.class,
        FieldPartitioner.class
    );

    List<ConfigValue> values = S3SinkConnectorConfig.getConfig().validate(properties);
    for (ConfigValue val : values) {
      if (val.value() instanceof Class) {
        switch (val.name()) {
          case StorageCommonConfig.STORAGE_CLASS_CONFIG:
            assertEquals(expectedStorageClasses, val.recommendedValues());
            break;
          case S3SinkConnectorConfig.FORMAT_CLASS_CONFIG:
            assertEquals(expectedFormatClasses, val.recommendedValues());
            break;
          case PartitionerConfig.PARTITIONER_CLASS_CONFIG:
            assertEquals(expectedPartitionerClasses, val.recommendedValues());
            break;
        }
      }
    }
  }

  @Test
  public void testAvroDataConfigSupported() {
    properties.put(AvroDataConfig.ENHANCED_AVRO_SCHEMA_SUPPORT_CONFIG, "true");
    properties.put(AvroDataConfig.CONNECT_META_DATA_CONFIG, "false");
    connectorConfig = new S3SinkConnectorConfig(properties);
    assertEquals(true, connectorConfig.get(AvroDataConfig.ENHANCED_AVRO_SCHEMA_SUPPORT_CONFIG));
    assertEquals(false, connectorConfig.get(AvroDataConfig.CONNECT_META_DATA_CONFIG));
  }

  @Test
  public void testVisibilityForPartitionerClassDependentConfigs() {
    properties.put(PartitionerConfig.PARTITIONER_CLASS_CONFIG, DefaultPartitioner.class.getName());
    List<ConfigValue> values = S3SinkConnectorConfig.getConfig().validate(properties);
    assertDefaultPartitionerVisibility(values);

    properties.put(PartitionerConfig.PARTITIONER_CLASS_CONFIG, FieldPartitioner.class.getName());
    assertFieldPartitionerVisibility();

    properties.put(PartitionerConfig.PARTITIONER_CLASS_CONFIG, DailyPartitioner.class.getName());
    values = S3SinkConnectorConfig.getConfig().validate(properties);
    assertTimeBasedPartitionerVisibility(values);

    properties.put(PartitionerConfig.PARTITIONER_CLASS_CONFIG, HourlyPartitioner.class.getName());
    values = S3SinkConnectorConfig.getConfig().validate(properties);
    assertTimeBasedPartitionerVisibility(values);

    properties.put(
        PartitionerConfig.PARTITIONER_CLASS_CONFIG,
        TimeBasedPartitioner.class.getName()
    );
    values = S3SinkConnectorConfig.getConfig().validate(properties);
    assertNullPartitionerVisibility(values);

    Partitioner<?> klass = new Partitioner<Object>() {
      @Override
      public void configure(Map<String, Object> config) {}

      @Override
      public String encodePartition(SinkRecord sinkRecord) {
        return null;
      }

      @Override
      public String generatePartitionedPath(String topic, String encodedPartition) {
        return null;
      }

      @Override
      public List<Object> partitionFields() {
        throw new UnsupportedOperationException(
            "Hive integration is not currently supported in S3 Connector"
        );
      }
    };

    properties.put(
        PartitionerConfig.PARTITIONER_CLASS_CONFIG,
        klass.getClass().getName()
    );
    values = S3SinkConnectorConfig.getConfig().validate(properties);
    assertNullPartitionerVisibility(values);
  }

  @Test
  public void testConfigurableCredentialProvider() {
    final String ACCESS_KEY_VALUE = "AKIAAAAAKKKKIIIIAAAA";
    final String SECRET_KEY_VALUE = "WhoIsJohnGalt?";

    properties.put(
        S3SinkConnectorConfig.CREDENTIALS_PROVIDER_CLASS_CONFIG,
        DummyAssertiveCredentialsProvider.class.getName()
    );
    String configPrefix = S3SinkConnectorConfig.CREDENTIALS_PROVIDER_CONFIG_PREFIX;
    properties.put(
        configPrefix.concat(DummyAssertiveCredentialsProvider.ACCESS_KEY_NAME),
        ACCESS_KEY_VALUE
    );
    properties.put(
        configPrefix.concat(DummyAssertiveCredentialsProvider.SECRET_KEY_NAME),
        SECRET_KEY_VALUE
    );
    properties.put(
        configPrefix.concat(DummyAssertiveCredentialsProvider.CONFIGS_NUM_KEY_NAME),
        "3"
    );
    connectorConfig = new S3SinkConnectorConfig(properties);

    AWSCredentialsProvider credentialsProvider = connectorConfig.getCredentialsProvider();

    assertEquals(ACCESS_KEY_VALUE, credentialsProvider.getCredentials().getAWSAccessKeyId());
    assertEquals(SECRET_KEY_VALUE, credentialsProvider.getCredentials().getAWSSecretKey());
  }

  @Test
  public void testConfigurableAwsAssumeRoleCredentialsProvider() {
    properties.put(
        S3SinkConnectorConfig.CREDENTIALS_PROVIDER_CLASS_CONFIG,
        AwsAssumeRoleCredentialsProvider.class.getName()
    );
    String configPrefix = S3SinkConnectorConfig.CREDENTIALS_PROVIDER_CONFIG_PREFIX;
    properties.put(
        configPrefix.concat(AwsAssumeRoleCredentialsProvider.ROLE_ARN_CONFIG),
        "arn:aws:iam::012345678901:role/my-restricted-role"
    );
    properties.put(
        configPrefix.concat(AwsAssumeRoleCredentialsProvider.ROLE_SESSION_NAME_CONFIG),
        "my-session-name"
    );
    properties.put(
        configPrefix.concat(AwsAssumeRoleCredentialsProvider.ROLE_EXTERNAL_ID_CONFIG),
        "my-external-id"
    );
    connectorConfig = new S3SinkConnectorConfig(properties);

    AwsAssumeRoleCredentialsProvider credentialsProvider =
        (AwsAssumeRoleCredentialsProvider) connectorConfig.getCredentialsProvider();
  }

  @Test
  public void testUseExpectContinueDefault() throws Exception {
    setUp();
    S3Storage storage = new S3Storage(connectorConfig, url, S3_TEST_BUCKET_NAME, null);
    ClientConfiguration clientConfig = storage.newClientConfiguration(connectorConfig);
    assertEquals(true, clientConfig.isUseExpectContinue());
  }

  @Test
  public void testUseExpectContinueFalse() throws Exception {
    localProps.put(S3SinkConnectorConfig.HEADERS_USE_EXPECT_CONTINUE_CONFIG, "false");
    setUp();
    S3Storage storage = new S3Storage(connectorConfig, url, S3_TEST_BUCKET_NAME, null);
    ClientConfiguration clientConfig = storage.newClientConfiguration(connectorConfig);
    assertEquals(false, clientConfig.isUseExpectContinue());
  }

  @Test
  public void testConfigurableCredentialProviderMissingConfigs() {

    thrown.expect(ConfigException.class);
    thrown.expectMessage("are mandatory configuration properties");

    String configPrefix = S3SinkConnectorConfig.CREDENTIALS_PROVIDER_CONFIG_PREFIX;
    properties.put(
        S3SinkConnectorConfig.CREDENTIALS_PROVIDER_CLASS_CONFIG,
        DummyAssertiveCredentialsProvider.class.getName()
    );
    properties.put(
        configPrefix.concat(DummyAssertiveCredentialsProvider.CONFIGS_NUM_KEY_NAME),
        "2"
    );

    connectorConfig = new S3SinkConnectorConfig(properties);
    connectorConfig.getCredentialsProvider();
  }

  @Test
<<<<<<< HEAD
  public void testConfigurableS3ObjectTaggingConfigs() {
    connectorConfig = new S3SinkConnectorConfig(properties);
    assertEquals(false, connectorConfig.get(S3SinkConnectorConfig.S3_OBJECT_TAGGING_CONFIG));

    properties.put(S3SinkConnectorConfig.S3_OBJECT_TAGGING_CONFIG, "true");
    connectorConfig = new S3SinkConnectorConfig(properties);
    assertEquals(true, connectorConfig.get(S3SinkConnectorConfig.S3_OBJECT_TAGGING_CONFIG));

    properties.put(S3SinkConnectorConfig.S3_OBJECT_TAGGING_CONFIG, "false");
    connectorConfig = new S3SinkConnectorConfig(properties);
    assertEquals(false, connectorConfig.get(S3SinkConnectorConfig.S3_OBJECT_TAGGING_CONFIG));
=======
  public void testConfigurableAwsAssumeRoleCredentialsProviderMissingConfigs() {
    thrown.expect(ConfigException.class);
    thrown.expectMessage("Missing required configuration");

    properties.put(
        S3SinkConnectorConfig.CREDENTIALS_PROVIDER_CLASS_CONFIG,
        AwsAssumeRoleCredentialsProvider.class.getName()
    );
    String configPrefix = S3SinkConnectorConfig.CREDENTIALS_PROVIDER_CONFIG_PREFIX;
    properties.put(
        configPrefix.concat(AwsAssumeRoleCredentialsProvider.ROLE_ARN_CONFIG),
        "arn:aws:iam::012345678901:role/my-restricted-role"
    );
    properties.put(
        configPrefix.concat(AwsAssumeRoleCredentialsProvider.ROLE_SESSION_NAME_CONFIG),
        "my-session-name"
    );
    properties.put(
        configPrefix.concat(AwsAssumeRoleCredentialsProvider.ROLE_EXTERNAL_ID_CONFIG),
        "my-external-id"
    );
    connectorConfig = new S3SinkConnectorConfig(properties);

    AwsAssumeRoleCredentialsProvider credentialsProvider =
        (AwsAssumeRoleCredentialsProvider) connectorConfig.getCredentialsProvider();

    credentialsProvider.configure(properties);
>>>>>>> 7958b5d0
  }

  private void assertDefaultPartitionerVisibility(List<ConfigValue> values) {
    for (ConfigValue val : values) {
      switch (val.name()) {
        case PartitionerConfig.PARTITION_FIELD_NAME_CONFIG:
        case PartitionerConfig.PARTITION_DURATION_MS_CONFIG:
        case PartitionerConfig.PATH_FORMAT_CONFIG:
        case PartitionerConfig.LOCALE_CONFIG:
        case PartitionerConfig.TIMEZONE_CONFIG:
          assertFalse(val.visible());
          break;
      }
    }
  }

  private void assertFieldPartitionerVisibility() {
    List<ConfigValue> values;
    values = S3SinkConnectorConfig.getConfig().validate(properties);
    for (ConfigValue val : values) {
      switch (val.name()) {
        case PartitionerConfig.PARTITION_FIELD_NAME_CONFIG:
          assertTrue(val.visible());
          break;
        case PartitionerConfig.PARTITION_DURATION_MS_CONFIG:
        case PartitionerConfig.PATH_FORMAT_CONFIG:
        case PartitionerConfig.LOCALE_CONFIG:
        case PartitionerConfig.TIMEZONE_CONFIG:
          assertFalse(val.visible());
          break;
      }
    }
  }

  private void assertTimeBasedPartitionerVisibility(List<ConfigValue> values) {
    for (ConfigValue val : values) {
      switch (val.name()) {
        case PartitionerConfig.PARTITION_FIELD_NAME_CONFIG:
        case PartitionerConfig.PARTITION_DURATION_MS_CONFIG:
        case PartitionerConfig.PATH_FORMAT_CONFIG:
          assertFalse(val.visible());
          break;
        case PartitionerConfig.LOCALE_CONFIG:
        case PartitionerConfig.TIMEZONE_CONFIG:
          assertTrue(val.visible());
          break;
      }
    }
  }

  private void assertNullPartitionerVisibility(List<ConfigValue> values) {
    for (ConfigValue val : values) {
      switch (val.name()) {
        case PartitionerConfig.PARTITION_DURATION_MS_CONFIG:
        case PartitionerConfig.PATH_FORMAT_CONFIG:
        case PartitionerConfig.LOCALE_CONFIG:
        case PartitionerConfig.TIMEZONE_CONFIG:
          assertTrue(val.visible());
          break;
      }
    }
  }

  @Test(expected = ConfigException.class)
  public void testS3PartRetriesNegative() {
    properties.put(S3SinkConnectorConfig.S3_PART_RETRIES_CONFIG, "-1");
    connectorConfig = new S3SinkConnectorConfig(properties);
  }

  @Test(expected = ConfigException.class)
  public void testS3RetryBackoffNegative() {
    properties.put(S3SinkConnectorConfig.S3_RETRY_BACKOFF_CONFIG, "-1");
    connectorConfig = new S3SinkConnectorConfig(properties);
  }

  @Test(expected = ConfigException.class)
  public void testInvalidHighCompressionLevel() {
    properties.put(S3SinkConnectorConfig.COMPRESSION_LEVEL_CONFIG, "10");
    connectorConfig = new S3SinkConnectorConfig(properties);
  }

  @Test(expected = ConfigException.class)
  public void testInvalidLowCompressionLevel() {
    properties.put(S3SinkConnectorConfig.COMPRESSION_LEVEL_CONFIG, "-2");
    connectorConfig = new S3SinkConnectorConfig(properties);
  }

  @Test
  public void testValidCompressionLevels() {
    IntStream.range(-1, 9).boxed().forEach(i -> {
          properties.put(S3SinkConnectorConfig.COMPRESSION_LEVEL_CONFIG, String.valueOf(i));
          connectorConfig = new S3SinkConnectorConfig(properties);
          assertEquals((int) i, connectorConfig.getCompressionLevel());
        }
    );
  }

  @Test
  public void testParquetCompressionTypeSupported() {
    properties.put(S3SinkConnectorConfig.PARQUET_CODEC_CONFIG, "none");
    connectorConfig = new S3SinkConnectorConfig(properties);
    assertEquals(CompressionCodecName.UNCOMPRESSED, connectorConfig.parquetCompressionCodecName());

    properties.put(S3SinkConnectorConfig.PARQUET_CODEC_CONFIG, "gzip");
    connectorConfig = new S3SinkConnectorConfig(properties);
    assertEquals(CompressionCodecName.GZIP, connectorConfig.parquetCompressionCodecName());

    properties.put(S3SinkConnectorConfig.PARQUET_CODEC_CONFIG, "snappy");
    connectorConfig = new S3SinkConnectorConfig(properties);
    assertEquals(CompressionCodecName.SNAPPY, connectorConfig.parquetCompressionCodecName());

    properties.put(S3SinkConnectorConfig.PARQUET_CODEC_CONFIG, "lz4");
    connectorConfig = new S3SinkConnectorConfig(properties);
    assertEquals(CompressionCodecName.LZ4, connectorConfig.parquetCompressionCodecName());

    properties.put(S3SinkConnectorConfig.PARQUET_CODEC_CONFIG, "zstd");
    connectorConfig = new S3SinkConnectorConfig(properties);
    assertEquals(CompressionCodecName.ZSTD, connectorConfig.parquetCompressionCodecName());

    properties.put(S3SinkConnectorConfig.PARQUET_CODEC_CONFIG, "brotli");
    connectorConfig = new S3SinkConnectorConfig(properties);
    assertEquals(CompressionCodecName.BROTLI, connectorConfig.parquetCompressionCodecName());

    properties.put(S3SinkConnectorConfig.PARQUET_CODEC_CONFIG, "lzo");
    connectorConfig = new S3SinkConnectorConfig(properties);
    assertEquals(CompressionCodecName.LZO, connectorConfig.parquetCompressionCodecName());
  }

  @Test(expected = ConfigException.class)
  public void testUnsupportedParquetCompressionType() {
    properties.put(S3SinkConnectorConfig.PARQUET_CODEC_CONFIG, "uncompressed");
    connectorConfig = new S3SinkConnectorConfig(properties);
    connectorConfig.parquetCompressionCodecName();
  }
}
<|MERGE_RESOLUTION|>--- conflicted
+++ resolved
@@ -290,19 +290,6 @@
   }
 
   @Test
-<<<<<<< HEAD
-  public void testConfigurableS3ObjectTaggingConfigs() {
-    connectorConfig = new S3SinkConnectorConfig(properties);
-    assertEquals(false, connectorConfig.get(S3SinkConnectorConfig.S3_OBJECT_TAGGING_CONFIG));
-
-    properties.put(S3SinkConnectorConfig.S3_OBJECT_TAGGING_CONFIG, "true");
-    connectorConfig = new S3SinkConnectorConfig(properties);
-    assertEquals(true, connectorConfig.get(S3SinkConnectorConfig.S3_OBJECT_TAGGING_CONFIG));
-
-    properties.put(S3SinkConnectorConfig.S3_OBJECT_TAGGING_CONFIG, "false");
-    connectorConfig = new S3SinkConnectorConfig(properties);
-    assertEquals(false, connectorConfig.get(S3SinkConnectorConfig.S3_OBJECT_TAGGING_CONFIG));
-=======
   public void testConfigurableAwsAssumeRoleCredentialsProviderMissingConfigs() {
     thrown.expect(ConfigException.class);
     thrown.expectMessage("Missing required configuration");
@@ -330,7 +317,20 @@
         (AwsAssumeRoleCredentialsProvider) connectorConfig.getCredentialsProvider();
 
     credentialsProvider.configure(properties);
->>>>>>> 7958b5d0
+  }
+
+  @Test
+  public void testConfigurableS3ObjectTaggingConfigs() {
+    connectorConfig = new S3SinkConnectorConfig(properties);
+    assertEquals(false, connectorConfig.get(S3SinkConnectorConfig.S3_OBJECT_TAGGING_CONFIG));
+
+    properties.put(S3SinkConnectorConfig.S3_OBJECT_TAGGING_CONFIG, "true");
+    connectorConfig = new S3SinkConnectorConfig(properties);
+    assertEquals(true, connectorConfig.get(S3SinkConnectorConfig.S3_OBJECT_TAGGING_CONFIG));
+
+    properties.put(S3SinkConnectorConfig.S3_OBJECT_TAGGING_CONFIG, "false");
+    connectorConfig = new S3SinkConnectorConfig(properties);
+    assertEquals(false, connectorConfig.get(S3SinkConnectorConfig.S3_OBJECT_TAGGING_CONFIG));
   }
 
   private void assertDefaultPartitionerVisibility(List<ConfigValue> values) {
