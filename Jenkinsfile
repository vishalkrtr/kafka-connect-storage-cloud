--- conflicted
+++ resolved
@@ -2,9 +2,6 @@
 common {
   slackChannel = '#connect-warn'
   upstreamProjects = 'confluentinc/kafka-connect-storage-common'
-<<<<<<< HEAD
-=======
   nodeLabel = 'docker-debian-jdk8'
->>>>>>> 707b1d25
   pintMerge = true
 }