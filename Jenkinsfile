#!/usr/bin/env groovy

def getVaultSecretsList() {
  return [["connect/s3sink_it", "creds", "/tmp/s3_sink_aws_credentials.json", "AWS_CREDENTIALS_PATH"]]
}

common {
  slackChannel = '#connect-warn'
  upstreamProjects = 'confluentinc/kafka-connect-storage-common'
  nodeLabel = 'docker-oraclejdk8'
  pintMerge = true
  twistlockCveScan = true
<<<<<<< HEAD
=======
  secret_file_list = getVaultSecretsList()
>>>>>>> cee7b8e6
  downStreamValidate = false
}<|MERGE_RESOLUTION|>--- conflicted
+++ resolved
@@ -10,9 +10,6 @@
   nodeLabel = 'docker-oraclejdk8'
   pintMerge = true
   twistlockCveScan = true
-<<<<<<< HEAD
-=======
   secret_file_list = getVaultSecretsList()
->>>>>>> cee7b8e6
   downStreamValidate = false
 }