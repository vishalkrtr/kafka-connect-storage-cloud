--- conflicted
+++ resolved
@@ -7,11 +7,7 @@
 common {
   slackChannel = '#connect-warn'
   upstreamProjects = 'confluentinc/kafka-connect-storage-common'
-<<<<<<< HEAD
-  nodeLabel = 'docker-oraclejdk8'
-=======
   nodeLabel = 'docker-debian-jdk8'
->>>>>>> 51c18e1c
   pintMerge = true
   twistlockCveScan = true
   secret_file_list = getVaultSecretsList()
