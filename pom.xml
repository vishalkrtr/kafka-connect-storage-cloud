--- conflicted
+++ resolved
@@ -14,18 +14,16 @@
   ~ WARRANTIES OF ANY KIND, either express or implied.  See the License for the
   ~ specific language governing permissions and limitations under the License.
   -->
-<project xmlns="http://maven.apache.org/POM/4.0.0" xmlns:xsi="http://www.w3.org/2001/XMLSchema-instance" xsi:schemaLocation="http://maven.apache.org/POM/4.0.0 http://maven.apache.org/maven-v4_0_0.xsd">
+<project xmlns="http://maven.apache.org/POM/4.0.0"
+         xmlns:xsi="http://www.w3.org/2001/XMLSchema-instance"
+         xsi:schemaLocation="http://maven.apache.org/POM/4.0.0 http://maven.apache.org/maven-v4_0_0.xsd">
 
     <modelVersion>4.0.0</modelVersion>
 
     <parent>
         <groupId>io.confluent</groupId>
         <artifactId>kafka-connect-storage-common-parent</artifactId>
-<<<<<<< HEAD
         <version>11.0.15</version>
-=======
-        <version>5.5.12</version>
->>>>>>> 212b6f40
     </parent>
 
     <groupId>io.confluent</groupId>
@@ -54,7 +52,7 @@
         <connection>scm:git:git://github.com/confluentinc/kafka-connect-storage-cloud.git</connection>
         <developerConnection>scm:git:git@github.com:confluentinc/kafka-connect-storage-cloud.git</developerConnection>
         <url>https://github.com/confluentinc/kafka-connect-storage-cloud</url>
-        <tag>10.0.x</tag>
+        <tag>HEAD</tag>
     </scm>
 
     <modules>
@@ -63,6 +61,7 @@
 
     <properties>
         <confluent.maven.repo>http://packages.confluent.io/maven/</confluent.maven.repo>
+        <licenses.version>5.5.13-SNAPSHOT</licenses.version>
         <checkstyle.suppressions.location>checkstyle/suppressions.xml</checkstyle.suppressions.location>
         <maven.release.plugin.version>2.5.3</maven.release.plugin.version>
         <!-- temporary fix by pinning the version until we upgrade to a version of common that contains this or newer version.
@@ -196,22 +195,6 @@
                 <exclusion>
                     <groupId>org.slf4j</groupId>
                     <artifactId>slf4j-log4j12</artifactId>
-                </exclusion>
-		<exclusion>
-                    <groupId>org.eclipse.jetty</groupId>
-                    <artifactId>jetty-server</artifactId>
-                </exclusion>
-                <exclusion>
-                    <groupId>org.eclipse.jetty</groupId>
-                    <artifactId>jetty-servlet</artifactId>
-                </exclusion>
-                <exclusion>
-                    <groupId>org.eclipse.jetty</groupId>
-                    <artifactId>jetty-webapp</artifactId>
-                </exclusion>
-                <exclusion>
-                    <groupId>org.eclipse.jetty</groupId>
-                    <artifactId>jetty-util</artifactId>
                 </exclusion>
             </exclusions>
         </dependency>
