<?xml version="1.0" encoding="UTF-8"?>

<!--
  ~ Copyright 2018 Confluent Inc.
  ~
  ~ Licensed under the Confluent Community License (the "License"); you may not use
  ~ this file except in compliance with the License.  You may obtain a copy of the
  ~ License at
  ~
  ~ http://www.confluent.io/confluent-community-license
  ~
  ~ Unless required by applicable law or agreed to in writing, software
  ~ distributed under the License is distributed on an "AS IS" BASIS, WITHOUT
  ~ WARRANTIES OF ANY KIND, either express or implied.  See the License for the
  ~ specific language governing permissions and limitations under the License.
  -->
<project xmlns="http://maven.apache.org/POM/4.0.0"
         xmlns:xsi="http://www.w3.org/2001/XMLSchema-instance"
         xsi:schemaLocation="http://maven.apache.org/POM/4.0.0 http://maven.apache.org/maven-v4_0_0.xsd">

    <modelVersion>4.0.0</modelVersion>

    <parent>
        <groupId>io.confluent</groupId>
        <artifactId>kafka-connect-storage-common-parent</artifactId>
        <version>5.5.13-SNAPSHOT</version>
    </parent>

    <groupId>io.confluent</groupId>
    <artifactId>kafka-connect-storage-cloud</artifactId>
    <packaging>pom</packaging>
    <name>kafka-connect-storage-cloud</name>
    <organization>
        <name>Confluent, Inc.</name>
        <url>http://confluent.io</url>
    </organization>
    <url>http://confluent.io</url>
    <description>
        Kafka Connect suite of connectors for copying data between Kafka and cloud storage types.
    </description>

    <licenses>
        <license>
            <name>Confluent Community License</name>
            <url>http://www.confluent.io/confluent-community-license</url>
            <distribution>repo</distribution>
        </license>
    </licenses>

    <scm>
        <connection>scm:git:git://github.com/confluentinc/kafka-connect-storage-cloud.git</connection>
        <developerConnection>scm:git:git@github.com:confluentinc/kafka-connect-storage-cloud.git</developerConnection>
        <url>https://github.com/confluentinc/kafka-connect-storage-cloud</url>
        <tag>HEAD</tag>
    </scm>

    <modules>
        <module>kafka-connect-s3</module>
    </modules>

    <properties>
        <confluent.maven.repo>http://packages.confluent.io/maven/</confluent.maven.repo>
<<<<<<< HEAD
        <licenses.version>5.5.13-SNAPSHOT</licenses.version>
        <checkstyle.suppressions.location>checkstyle/suppressions.xml</checkstyle.suppressions.location>
        <maven.release.plugin.version>2.5.3</maven.release.plugin.version>
        <hadoop.version>3.2.3</hadoop.version>
=======
        <licenses.version>5.4.11-SNAPSHOT</licenses.version>
        <hadoop.version>3.2.4</hadoop.version>
>>>>>>> 28523e9a
        <jettison.version>1.5.1</jettison.version>
    </properties>

    <repositories>
        <repository>
            <id>confluent</id>
            <name>Confluent</name>
            <url>${confluent.maven.repo}</url>
        </repository>
    </repositories>

    <dependencies>
        <dependency>
            <groupId>org.apache.httpcomponents</groupId>
            <artifactId>httpclient</artifactId>
            <version>${httpclient.version}</version>
        </dependency>
        <dependency>
            <groupId>org.apache.kafka</groupId>
            <artifactId>connect-api</artifactId>
            <scope>provided</scope>
        </dependency>
        <dependency>
            <groupId>org.apache.kafka</groupId>
            <artifactId>connect-runtime</artifactId>
            <version>${kafka.version}</version>
            <scope>provided</scope>
            <exclusions>
                <exclusion>
                    <groupId>org.slf4j</groupId>
                    <artifactId>slf4j-log4j12</artifactId>
                </exclusion>
            </exclusions>
        </dependency>
        <dependency>
            <groupId>org.apache.kafka</groupId>
            <artifactId>connect-json</artifactId>
            <scope>provided</scope>
        </dependency>
        <dependency>
            <groupId>io.confluent</groupId>
            <artifactId>kafka-connect-storage-common</artifactId>
        </dependency>
        <dependency>
            <groupId>io.confluent</groupId>
            <artifactId>kafka-connect-storage-core</artifactId>
        </dependency>
        <dependency>
            <groupId>io.confluent</groupId>
            <artifactId>kafka-connect-storage-format</artifactId>
        </dependency>
        <dependency>
            <groupId>io.confluent</groupId>
            <artifactId>kafka-connect-storage-partitioner</artifactId>
        </dependency>
        <dependency>
            <groupId>io.confluent</groupId>
            <artifactId>kafka-connect-storage-common-htrace-core4-shaded</artifactId>
            <version>${project.version}</version>
        </dependency>
        <dependency>
            <groupId>com.fasterxml.jackson.core</groupId>
            <artifactId>jackson-databind</artifactId>
            <version>${jackson.databind.version}</version>
        </dependency>
        <dependency>
            <groupId>com.fasterxml.jackson.core</groupId>
            <artifactId>jackson-core</artifactId>
            <version>${jackson.version}</version>
        </dependency>
        <dependency>
            <groupId>org.codehaus.jettison</groupId>
            <artifactId>jettison</artifactId>
            <version>${jettison.version}</version>
        </dependency>
        <dependency>
            <groupId>org.apache.hadoop</groupId>
            <artifactId>hadoop-common</artifactId>
            <version>${hadoop.version}</version>
            <exclusions>
                <exclusion>
                    <groupId>org.apache.avro</groupId>
                    <artifactId>avro</artifactId>
                </exclusion>
                <exclusion>
                    <groupId>com.google.guava</groupId>
                    <artifactId>guava</artifactId>
                </exclusion>
                <exclusion>
                    <groupId>org.apache.htrace</groupId>
                    <artifactId>htrace-core</artifactId>
                </exclusion>
                <exclusion>
                    <groupId>org.apache.htrace</groupId>
                    <artifactId>htrace-core4</artifactId>
                </exclusion>
                <exclusion>
                    <groupId>org.mortbay.jetty</groupId>
                    <artifactId>jetty-util</artifactId>
                </exclusion>
                <exclusion>
                    <groupId>commons-beanutils</groupId>
                    <artifactId>commons-beanutils-core</artifactId>
                </exclusion>
                <exclusion>
                    <groupId>org.codehaus.jackson</groupId>
                    <artifactId>jackson-mapper-asl</artifactId>
                </exclusion>
                <exclusion>
                    <groupId>log4j</groupId>
                    <artifactId>log4j</artifactId>
                </exclusion>
                <exclusion>
                    <groupId>commons-httpclient</groupId>
                    <artifactId>commons-httpclient</artifactId>
                </exclusion>
                <exclusion>
                    <groupId>io.netty</groupId>
                    <artifactId>netty-codec</artifactId>
                </exclusion>
                <exclusion>
                    <groupId>org.slf4j</groupId>
                    <artifactId>slf4j-log4j12</artifactId>
                </exclusion>
            </exclusions>
        </dependency>
        <dependency>
            <groupId>org.slf4j</groupId>
            <artifactId>slf4j-reload4j</artifactId>
        </dependency>
        <dependency>
            <groupId>io.confluent</groupId>
            <artifactId>confluent-log4j</artifactId>
            <version>${confluent.log4j.version}</version>
            <scope>test</scope>
        </dependency>
        <dependency>
            <groupId>commons-beanutils</groupId>
            <artifactId>commons-beanutils</artifactId>
            <version>1.9.4</version>
        </dependency>
        <dependency>
            <groupId>org.apache.hadoop</groupId>
            <artifactId>hadoop-mapreduce-client-core</artifactId>
            <version>${hadoop.version}</version>
            <exclusions>
                <exclusion>
                    <groupId>org.slf4j</groupId>
                    <artifactId>slf4j-log4j12</artifactId>
                </exclusion>
                <exclusion>
                    <groupId>org.apache.avro</groupId>
                    <artifactId>avro</artifactId>
                </exclusion>
                <exclusion>
                    <groupId>log4j</groupId>
                    <artifactId>log4j</artifactId>
                </exclusion>
                <exclusion>
                    <groupId>com.google.guava</groupId>
                    <artifactId>guava</artifactId>
                </exclusion>
            </exclusions>
            <scope>test</scope>
        </dependency>
        <dependency>
            <groupId>junit</groupId>
            <artifactId>junit</artifactId>
            <scope>test</scope>
        </dependency>
        <dependency>
            <groupId>org.easymock</groupId>
            <artifactId>easymock</artifactId>
            <scope>test</scope>
        </dependency>
        <dependency>
            <groupId>org.powermock</groupId>
            <artifactId>powermock-module-junit4</artifactId>
            <scope>test</scope>
        </dependency>
        <dependency>
            <groupId>org.powermock</groupId>
            <artifactId>powermock-api-easymock</artifactId>
            <scope>test</scope>
        </dependency>
        <dependency>
            <groupId>org.powermock</groupId>
            <artifactId>powermock-api-mockito2</artifactId>
            <version>${powermock.version}</version>
            <scope>test</scope>
        </dependency>
        <!-- Temporary addition until powermock updates its mockito version -->
        <dependency>
            <groupId>org.mockito</groupId>
            <artifactId>mockito-core</artifactId>
            <version>2.19.0</version>
            <scope>test</scope>
        </dependency>
    </dependencies>

    <build>
        <pluginManagement>
            <plugins>
              <plugin>
                  <groupId>org.apache.maven.plugins</groupId>
                  <artifactId>maven-surefire-plugin</artifactId>
                  <configuration>
                      <argLine>@{argLine} -Djava.awt.headless=true</argLine>
                      <reuseForks>false</reuseForks>
                      <forkCount>1</forkCount>
                  </configuration>
              </plugin>
              <plugin>
                  <groupId>org.apache.maven.plugins</groupId>
                  <artifactId>maven-assembly-plugin</artifactId>
              </plugin>
           </plugins>
        </pluginManagement>
    </build>
</project><|MERGE_RESOLUTION|>--- conflicted
+++ resolved
@@ -60,15 +60,10 @@
 
     <properties>
         <confluent.maven.repo>http://packages.confluent.io/maven/</confluent.maven.repo>
-<<<<<<< HEAD
         <licenses.version>5.5.13-SNAPSHOT</licenses.version>
         <checkstyle.suppressions.location>checkstyle/suppressions.xml</checkstyle.suppressions.location>
         <maven.release.plugin.version>2.5.3</maven.release.plugin.version>
-        <hadoop.version>3.2.3</hadoop.version>
-=======
-        <licenses.version>5.4.11-SNAPSHOT</licenses.version>
         <hadoop.version>3.2.4</hadoop.version>
->>>>>>> 28523e9a
         <jettison.version>1.5.1</jettison.version>
     </properties>
 
